This file documents the revision history for Perl extension Mojolicious.

<<<<<<< HEAD
2.52    2012-00-00 00:00:00
        - Fixed a cookie jar path parsing bug.
=======
2.52    2012-02-20 00:00:00
        - Removed experimental status from config method in Mojo.
        - Renamed to_psgi method in Mojo::Server::PSGI to to_psgi_app.
        - Improved documentation.
        - Fixed bug that prevented Mojo::IOLoop from dying when started
          twice.
>>>>>>> ef0378f2

2.51    2012-02-19 00:00:00
        - Added EXPERIMENTAL to_psgi method to Mojo::Server::PSGI.
        - Removed experimental status from around_dispatch hook.
        - Removed experimental status from emit_chain method in
          Mojolicious::Plugins.
        - Removed experimental status from drain event in Mojo::Content.
        - Improved portability of scripts.
        - Improved documentation.
        - Fixed bug that can prevent foreign event loops from being able to
          control Mojo::IOLoop.

2.50    2012-02-18 00:00:00
        - Added EXPERIMENTAL is_running method to Mojo::IOWatcher and
          Mojo::IOWatcher::EV.
        - Added file upload support to param method in
          Mojolicious::Controller.
        - Removed gitignore command.
        - Improved Mojo::IOLoop to be controllable from foreign event loops.
        - Improved protection from excessively large form values in
          Mojo::Message.
        - Improved resilience of Mojo::IOLoop::Client.
        - Improved documentation.
        - Fixed Mojo::Template expressions and escaped expressions to
          consistently enforce scalar context.
        - Fixed small bugs in makefile command. (tempire, marcus, sri)

2.49    2012-02-13 00:00:00
        - Deprecated Mojolicious::Renderer->root in favor of
          Mojolicious::Renderer->paths. (memowe, sri)
        - Deprecated Mojolicious::Static->root in favor of
          Mojolicious::Static->paths. (memowe, sri)
        - Added support for multiple "templates" and "public" directories to
          Mojolicious. (memowe, sri)
        - Improved version command to be more responsive. (crab)
        - Improved resilience of Mojo::IOLoop::Client.
        - Improved documentation.
        - Improved tests.
        - Fixed parent combinator bug in Mojo::DOM::CSS. (sharifulin, sri)

2.48    2012-02-09 00:00:00
        - Improved documentation.
        - Improved tests.
        - Fixed Hypnotoad HTTPS bug.
        - Fixed small URL escaping bug in Mojo::UserAgent::Transactor.
        - Fixed small MIME::Base64 and MIME::QuotedPrint related bugs in
          Mojo::Util. (sestegra, sri)

2.47    2012-02-06 00:00:00
        - Deprecated Hypnotoad configuration files in favor of more powerful
          application configuration files.
        - Deprecated Mojo::Server::Daemon->prepare_ioloop in favor of
          Mojo::Server::Daemon->start.
        - Deprecated Mojo::Headers->x_forwarded_for.
        - Added EXPERIMENTAL config method to Mojo.
        - Added EXPERIMENTAL ca attribute to Mojo::UserAgent.
        - Added EXPERIMENTAL drain event to Mojo::Content.
        - Added EXPERIMENTAL drain event to Mojo::Transaction::WebSocket.
        - Added EXPERIMENTAL support for RSV1-3 flags to
          Mojo::Transaction::WebSocket.
        - Added EXPERIMENTAL tls_ca option to Mojo::IOLoop::Client->connect.
        - Added lock_timeout parameter to Hypnotoad.
        - Removed experimental status from JSON Pointer support.
        - Removed Cygwin exception from Hypnotoad.
        - Replaced drop_handle and drop_timer methods in Mojo::IOWatcher with
          drop method.
        - Renamed change and watch methods in Mojo::IOWatcher to watch and
          io.
        - Renamed resume and pause methods in Mojo::IOLoop::Server to start
          and stop.
        - Renamed resume and pause methods in Mojo::IOLoop::Stream to start
          and stop.
        - Added pdf MIME type. (bfaist)
        - Improved documentation.
        - Improved tests.
        - Improved CSS of some built-in templates.
        - Fixed bug that prevented newer dual-life modules to be loaded.
        - Fixed small bug in Mojo::IOLoop::Stream that caused close events to
          fail sometimes.
        - Fixed small relative URL detection bug in get command.

2.46    2012-01-25 00:00:00
        - Added EXPERIMENTAL request_timeout attribute to Mojo::UserAgent.
        - Added EXPERIMENTAL text_after and text_before methods to Mojo::DOM.
        - Improved all uses of syswrite to be more defensive. (bduggan, sri)
        - Improved documentation.
        - Improved tests.
        - Fixed small parser bug in Mojo::Message::Response.
        - Fixed small partial rendering bug.
        - Fixed small HTML5 parser bug in Mojo::DOM::HTML. (dougwilson)

2.45    2012-01-18 00:00:00
        - Removed T-Shirt link.
        - Fixed small caching bug in Mojolicious::Plugin::EPRenderer.
        - Fixed typo in exception template.

2.44    2012-01-18 00:00:00
        - Added new not_found page for development mode.
        - Added EXPERIMENTAL url_with helper to
          Mojolicious::Plugin::DefaultHelpers. (diegok, marcus, judofyr, sri)
        - Added EXPERIMENTAL support for removing query parameters while
          merging to query method of Mojo::URL. (marcus, judofyr, sri)
        - Removed experimental status from Mojo::IOLoop::Delay.
        - Removed defer method from Mojo::IOLoop.
        - Improved exception page for development mode.
        - Improved syntax highlighting in perldoc browser slightly.
        - Improved Mojo::Base tests.
        - Improved documentation.
        - Fixed Mojo::Command->app to be an attribute and not a method.
        - Fixed Mojo::ByteStream, Mojo::Collection and Mojo::DOM to not be
          subclasses of Mojo::Base.

2.43    2012-01-08 00:00:00
        - Improved most commands with shortcut options.
        - Improved get command to automatically enable verbose mode for HEAD
          requests. (simotrone)
        - Improved documentation.

2.42    2012-01-02 00:00:00
        - Deprecated Test::Mojo->max_redirects.
        - Removed exprimental status from respond_to method in
          Mojolicious::Controller.
        - Removed experimental status from error event in Mojo::UserAgent.
        - Removed experimental status from connect_timeout attribute in
          Mojo::UserAgent.
        - Removed experimental status from connection event in
          Mojo::Transaction.
        - Removed experimental status from upgrade event in
          Mojo::Asset::Memory.
        - Removed experimental status from auto_upgrade and max_memory_size
          attributes in Mojo::Asset::Memory.
        - Removed experimental status from part event in
          Mojo::Content::MultiPart.
        - Removed experimental status from upgrade event in
          Mojo::Content::Single.
        - Removed experimental status from auto_upgrade attribute in
          Mojo::Content::Single.
        - Removed experimental status from body event in Mojo::Content.
        - Removed experimental status from mojo_lib_dir and slurp_rel_file
          methods in Mojo::Home.
        - Removed experimental status from message event in Mojo::Log.
        - Removed experimental status from contains method in Mojo::Path.
        - Removed test_server method from Test::Mojo.
        - Renamed test_server method in Mojo::UserAgent to app_url.
        - Improved RFC 6265 compliance of generated request headers.
        - Improved documentation.
        - Fixed bug that prevented sessions without expiration.

2.41    2011-12-28 00:00:00
        - Deprecated Mojo::Cookie->version.
        - Deprecated Mojo::Cookie::Response->comment and
          Mojo::Cookie::Response->port.
        - Removed experimental status from group feature of
          Mojolicious::Lite.
        - Removed experimental status from Mojo::Collection.
        - Removed experimental status from Mojolicious::Plugin::Mount.
        - Removed experimental status from dnt and etag methods in
          Mojo::Headers.
        - Improved session expiration by allowing it to be disabled.
          (nwatkiss, sri)
        - Improved session cookies to always enable the HttpOnly flag.
          (nwatkiss, sri)
        - Improved RFC 6265 compliance of cookie implementation.
        - Improved documentation.

2.40    2011-12-24 00:00:00
        - Added EXPERIMENTAL JSON Pointer support. (crab)
        - Improved inactivity timeouts by allowing them to be disabled.
        - Improved class detection of inflate command.
        - Improved documentation.
        - Fixed small bug in Mojo::IOLoop::Server that prevented TLS tests
          from running parallel. (nwatkiss)
        - Fixed repository to not favor specific editors.

2.39    2011-12-22 00:00:00
        - Deprecated all keep_alive_timeout attributes and parameters in
          favor of inactivity_timeout.
        - Added EXPERIMENTAL error event to Mojo::UserAgent.
        - Added EXPERIMENTAL local_address attribute to Mojo::UserAgent.
        - Added EXPERIMENTAL local_address option to
          Mojo::IOLoop::Client->connect.
        - Added EXPERIMENTAL close method to Mojo::IOLoop::Stream.
        - Added "hello.pl" and "fast.pl" to example scripts.
        - Removed log attribute from Mojo::UserAgent.
        - Removed MOJO_STATIC_CLASS and MOJO_TEMPLATE_CLASS environment
          variables.
        - Improved documentation. (marcus, vervain, sri)
        - Improved tests for many environment variables.
        - Fixed Morbo to ignore hidden directories.
        - Fixed small argument bug in client method of Mojo::IOLoop.
        - Fixed small memory leak in Mojo::IOLoop::Stream.
        - Fixed multiple small error reporting bugs in Mojo::UserAgent.
        - Fixed online tests to not be affected by geographical location.
          (marcus)

2.38    2011-12-17 00:00:00
        - Changed Mojo::IOLoop->client arguments from ($loop, $stream, $err)
          to ($loop, $err, $stream).
        - Improved resilience of Mojo::IOLoop::Stream.
        - Improved documentation. (marcus, sri)
        - Improved tests.
        - Fixed memory leaks caused by named capture groups bug in Perl.
          (plu, sri)
        - Fixed small cleanup bug in Mojo::Asset::File.
        - Fixed small multipart bug in Mojo::Message. (augensalat)
        - Fixed missing status method in Mojo::Headers. (crab)
        - Fixed small Mojo::IOLoop::Stream timeout bug.

2.37    2011-12-10 00:00:00
        - Welcome to the Mojolicious core team Marcus Ramberg, Glen Hinkle
          and Abhijit Menon-Sen.
        - Removed cleanup_interval attribute from Mojo::IOLoop.
        - Deprecated Mojo::IOLoop->timeout in favor of
          Mojo::IOLoop::Stream->timeout.
        - Added EXPERIMENTAL timeout event to Mojo::IOLoop::Stream.
        - Added EXPERIMENTAL timeout attribute to Mojo::IOLoop::Stream.
        - Changed default keep alive timeout of Mojo::UserAgent from 15 to 20
          seconds.
        - Improved documentation.
        - Improved unicode tests.
        - Fixed inline template double encoding bug.

2.36    2011-12-05 00:00:00
        - Changed default heartbeat timeout of Hypnotoad from 5 to 10
          seconds.
        - Improved documentation.
        - Fixed default keep alive timeout of Hypnotoad.

2.35    2011-12-01 00:00:00
        - Added EXPERIMENTAL etag method to Mojo::Headers.
        - Improved documentation.
        - Fixed one-byte payload bug in Mojo::Transaction::WebSocket. (tinx)
        - Fixed body event in Mojo::Content to work more reliably in CGI
          environments.
        - Fixed small portability issue in loader test.

2.34    2011-11-28 00:00:00
        - Added "websocket.pl" to example scripts.
        - Improved documentation.
        - Fixed small bugs in example scripts.

2.33    2011-11-28 00:00:00
        - Improved Mojo::EventEmitter performance slightly.
        - Improved documentation.
        - Fixed a few small inline template issues.
        - Fixed small WebSocket handshake bug.

2.32    2011-11-24 00:00:00
        - Added EXPERIMENTAL error event to Mojo::IOWatcher.
        - Updated jQuery to version 1.7.1.
        - Improved Mojo::IOLoop performance by changing the default cleanup
          interval from 0 to 0.025 seconds.
        - Improved documentation.

2.31    2011-11-21 00:00:00
        - Improved stacktraces by making them a lot simpler.
        - Improved documentation.
        - Improved tests.

2.30    2011-11-20 00:00:00
        - Deprecated Mojo::IOLoop->on_lock in favor of Mojo::IOLoop->lock.
        - Deprecated Mojo::IOLoop->on_unlock in favor of
          Mojo::IOLoop->unlock.

2.29    2011-11-19 00:00:00
        - Deprecated Mojolicious->on_process in favor of around_dispatch
          hook.
        - Added EXPERIMENTAL emit_chain method to Mojolicious::Plugins.
          (Akron, sri)
        - Added EXPERIMENTAL around_dispatch hook.
        - Fixed small bug in boundary and charset methods of Mojo::Content.

2.28    2011-11-18 00:00:00
        - Improved documentation.
        - Fixed small IPv6 portabilty issue in Mojo::IOLoop::Client.

2.27    2011-11-16 00:00:00
        - Deprecated Mojo::IOLoop->connect in favor of Mojo::IOLoop->client.
        - Deprecated Mojo::IOLoop->listen in favor of Mojo::IOLoop->server.
        - Deprecated Mojo::IOLoop->connection_timeout in favor of
          Mojo::IOLoop->timeout.
        - Deprecated Mojo::IOLoop->write in favor of
          Mojo::IOLoop::Stream->write.
        - Deprecated Mojo::IOLoop->connect_timeout in favor of timeout
          argument.
        - Deprecated on_* methods in Mojo::IOLoop.
        - Removed Mojo::IOLoop::Resolver.
        - Added EXPERIMENTAL connect_timeout attribute to Mojo::UserAgent.
        - Added EXPERIMENTAL is_readable method to Mojo::IOLoop::Stream.
        - Added EXPERIMENTAL charset method to Mojo::Content.
        - Added EXPERIMENTAL write event to Mojo::IOLoop::Stream.
        - Added EXPERIMENTAL connection event to Mojo::Transaction.
        - Improved documentation.
        - Improved CSS of some built-in templates.
        - Fixed many small memory leaks.
        - Fixed multiple drain callback bugs.
        - Fixed small attribute selector bug in Mojo::DOM::CSS. (tladesignz)

2.26    2011-11-10 00:00:00
        - Added EXPERIMENTAL upgrade event to Mojo::Asset::Memory.
        - Added EXPERIMENTAL upgrade event to Mojo::Transaction::HTTP.
        - Added EXPERIMENTAL auto_upgrade attribute to Mojo::Asset::Memory.
        - Improved Mojo::Content::Single and Mojo::Content::MultiPart parsers
          to reuse events.
        - Improved documentation.
        - Fixed small route caching bug.

2.25    2011-11-08 00:00:00
        - Removed canonicalize method from Mojo::URL.
        - Improved documentation.
        - Fixed URL without scheme handling in Mojo::URL.
        - Fixed a few small bugs in Mojo::URL.

2.24    2011-11-05 00:00:00
        - Added EXPERIMENTAL canonicalize method to Mojo::URL.
        - Improved documentation.
        - Fixed small path canonicalization bug in Mojo::URL.
        - Fixed small trailing slash bug in Mojo::Path.

2.23    2011-11-04 00:00:00
        - Changed semantics of get_line function in Mojo::Util.
        - Removed experimental status from Mojo::Util.
        - Updated jQuery to version 1.7.
        - Improved documentation.
        - Improved empty path element handling in Mojo::URL.
        - Fixed empty path element bug in Mojo::Path.

2.22    2011-11-03 00:00:00
        - Added EXPERIMENTAL --verbose flag to routes command.
        - Improved documentation.
        - Fixed a few attribute without value selector bugs in
          Mojo::DOM::CSS.
        - Fixed template inheritance bug in Mojolicious::Renderer.

2.21    2011-11-02 00:00:00
        - Removed profile helper.
        - Removed CSS4 selector subject support from Mojo::DOM::CSS until we
          actually know the exact semantics.
        - Improved Mojo::ByteStream to generate most Mojo::Util based methods
          automatically.
        - Fixed route pattern bug.
        - Fixed bug in "user_agent.t".

2.20    2011-11-01 00:00:00
        - Changed semantics of almost all functions in Mojo::Util.
        - Documentation improvements.

2.19    2011-10-31 00:00:00
        - Deprecated Mojolicious::Plugins->add_hook in favor of
          Mojolicious::Plugins->on.
        - Deprecated Mojolicious::Plugins->run_hook in favor of
          Mojolicious::Plugins->emit_hook.
        - Deprecated Mojolicious::Plugins->run_hook_reverse in favor of
          Mojolicious::Plugins->emit_hook_reverse.
        - Improved documentation.
        - Improved tests.

2.18    2011-10-30 00:00:00
        - Improved documentation.
        - Fixed small rendering bug.

2.17    2011-10-30 00:00:00
        - Fixed bug in "user_agent.t".

2.16    2011-10-30 00:00:00
        - Removed experimental status from Mojo::EventEmitter.
        - Merged unsubscribe and unsubscribe_all methods in
          Mojo::EventEmitter.
        - Improved documentation.

2.15    2011-10-29 00:00:00
        - Deprecated Mojolicious::Controller->on_finish in favor of
          Mojolicious::Controller->on.
        - Removed Mojolicious::Controller->on_message, you can now use
          Mojolicious::Controller->on instead.
            $c->on(message => sub {...})
        - Added EXPERIMENTAL message event to Mojo::Log.
        - Improved documentation.

2.14    2011-10-29 00:00:00
        - Deprecated Mojo::DOM->new with arguments.
        - Renamed Mojo::IOLoop::Trigger to Mojo::IOLoop::Delay.
        - Renamed watch method in Mojo::IOWatcher to change.
        - Renamed io method in Mojo::IOWatcher to watch.
        - Renamed cancel method in Mojo::IOWatcher to drop_timer.
        - Renamed remove method in Mojo::IOWatcher to drop_handle.
        - Added EXPERIMENTAL --verbose flag to test command.

2.13    2011-10-28 00:00:00
        - Removed experimental status from many classes, methods, attributes
          and functions.
        - Removed before_render hook.
        - Removed Mojolicious::Plugin::CallbackCondition.
        - Improved documentation.

2.12    2011-10-27 00:00:00
        - Added EXPERIMENTAL cleanup_interval attribute to Mojo::IOLoop.
        - Added EXPERIMENTAL max_leftover_size attribute to Mojo::Content.
        - Replaced handle method in Mojo::IOLoop with stream method.
        - Replaced writing and not_writing methods in Mojo::IOWatcher with
          watch method.
        - Replaced is_finished method in Mojo::IOLoop::Stream with is_writing
          method.
        - Replaced add method in Mojo::IOWatcher with io method.
        - Reduced memory usage of Mojo::Headers significantly.
        - Fixed finish event timing in Mojo::Server::Daemon.

2.11    2011-10-26 00:00:00
        - Improved Mojo::IOLoop::Stream to only emit close events once.
        - Improved documentation.

2.10    2011-10-25 00:00:00
        - Added EXPERIMENTAL send_frame method to
          Mojo::Transaction::WebSocket.
        - Added EXPERIMENTAL frame event to Mojo::Transaction::WebSocket.
        - Changed syntax for binary messages in Mojo::Transaction::WebSocket.
            [$bytes] becomes [binary => $bytes]
        - Improved documentation.
        - Improved tests.

2.09    2011-10-23 00:00:00
        - Fixed small environment cleanup bug in Mojo::IOLoop::Server.

2.08    2011-10-23 00:00:00
        - Fixed a few more small test bugs.

2.07    2011-10-23 00:00:00
        - Improved documentation.
        - Fixed a few small test bugs.

2.06    2011-10-23 00:00:00
        - Improved documentation.

2.05    2011-10-22 00:00:00
        - Added EXPERIMENTAL max_memory_size attribute to
          Mojo::Asset::Memory.
        - Added EXPERIMENTAL is_file method to Mojo::Asset and
          Mojo::Asset::File.
        - Improved start_tls method in Mojo::IOLoop by allowing it to accept
          more options.
        - Improved MOJO_MAX_MEMORY_SIZE handling by moving it from
          Mojo::Content::Single to Mojo::Asset::Memory.
        - Improved documentation.
        - Fixed HTTPS proxy bug in Mojo::UserAgent.

2.04    2011-10-21 00:00:00
        - Improved documentation.
        - Fixed small HTTP response parser bug.
        - Fixed Windows portability issue in "upload_lite_app.t".

2.03    2011-10-20 00:00:00
        - Deprecated all is_done methods in favor of is_finished.
        - Renamed done event in Mojo::IOLoop::Trigger to finish.
        - Added EXPERIMENTAL support for new HTTP status codes from
          draft-nottingham-http-new-status.
        - Improved documentation.
        - Fixed small bug in "upload_lite_app.t".

2.02    2011-10-20 00:00:00
        - Merged request and upgrade events in Mojo::Transaction::HTTP.
        - Improved Mojolicious::Controller attribute default values.
        - Improved documentation.

2.01    2011-10-19 00:00:00
        - Added EXPERIMENTAL upgrade event to Mojo::Content::Single.
        - Added EXPERIMENTAL part event to Mojo::Content::MultiPart.
        - Improved documentation.
        - Fixed arguments of upgrade event in Mojo::Transaction::HTTP.
        - Fixed small WebSocket upgrade bug in Mojo::Server::Daemon.

2.0     2011-10-17 00:00:00
        - Code name "Leaf Fluttering In Wind", this is a major release.
        - Increased Perl version requirement to 5.10.1.
        - Renamed Mojo::IOLoop::EventEmitter to Mojo::EventEmitter.
        - Replaced one_tick method in Mojo::IOWatcher with start and stop
          methods.
        - Added EXPERIMENTAL contains method to Mojo::Path.
        - Added EXPERIMENTAL auto_upgrade attribute to Mojo::Content::Single.
        - Added EXPERIMENTAL boundary method to Mojo::Content.
        - Added EXPERIMENTAL slice method to Mojo::Collection.
        - Added EXPERIMENTAL build and parse methods to
          Mojo::IOLoop::Resolver.
        - Updated WebSocket implementation to ietf-17.
        - Improved many modules to use events instead of callbacks.
        - Improved message parser performance slightly.
        - Improved Mojo::IOLoop to die if started twice.
        - Improved setuidgid in Mojo::Server::Daemon.
        - Improved Mojo::IOWatcher backend detection.
        - Improved Mojo::IOLoop::Stream to handle unexpected connection close
          more gracefully.
        - Improved documentation.
        - Improved tests.
        - Fixed many portability issues.
        - Fixed on_finish callback to work consistently with all servers.
        - Fixed on_finish callback to work consistently with the user agent.
        - Fixed big memory and file descriptor leak in the TLS code of
          Mojo::IOLoop::Server.
        - Fixed small memory leak in Mojolicious.
        - Fixed small memory leak in Mojo::DOM.
        - Fixed small memory leak in Mojo::Message.
        - Fixed small boundary bug in Mojo::Content::MultiPart.
        - Fixed small formatting bug in Mojo::Headers.
        - Fixed small proxy message generation bug.
        - Fixed small detection bug in Mojolicious::Types.

1.99    2011-09-29 00:00:00
        - Deprecated direct hash access to the flash in
          Mojolicious::Controller.
        - Added EXPERIMENTAL group function to Mojolicious::Lite.
        - Added EXPERIMENTAL build_frame and parse_frame methods to
          Mojo::Transaction::WebSocket.
        - Added EXPERIMENTAL accepts attribute to Mojo::IOLoop::Server.
        - Added EXPERIMENTAL profile helper.
        - Added EXPERIMENTAL binary support to Mojo::Transaction::WebSocket.
        - Updated WebSocket implementation to ietf-16.
        - Changed default upgrade timeout of Hypnotoad from 30 to 60 seconds.
        - Improved accept performance of all built-in web servers by up to
          1000% with the EV backend.
        - Improved connection_timeout method in Mojo::IOLoop by allowing it
          to be called as a class method.
        - Improved documentation.
        - Improved CSS of some built-in templates.
        - Improved resilience of HTTP parser.
        - Fixed CSS of built-in exception template.
        - Fixed close event bug in Mojo::IOLoop.
        - Fixed small redirect_to bug. (judofyr, sri)
        - Fixed small attribute selector bug in Mojo::DOM::CSS.
        - Fixed small unicode bug in Mojolicious::Plugin::EPRenderer.
        - Fixed a few small route bugs.
        - Fixed Perl 5.8.7 compatibility.
        - Fixed typos.

1.98    2011-09-14 00:00:00
        - Removed Mojo::Server::FastCGI so it can be maintained as a separate
          distribution.
        - Added EXPERIMENTAL mojo_lib_dir and slurp_rel_file methods to
          Mojo::Home.
        - Improved host condition to work in more environments.
        - Improved CSS of all built-in templates.
        - Improved documentation. (rhaen, sri)
        - Improved test command to run tests in alphabetical order.
          (viliampucik)
        - Improved non-blocking resolver by allowing it to be disabled.
        - Improved DATA templates by removing a whitespace requirement.
        - Improved tests.
        - Fixed small name generation bug in Mojolicious::Plugin::Config.
        - Fixed small bug in cookie jar.
        - Fixed small plugin loader bug.
        - Fixed Hypnotoad to clean up lock files.
        - Fixed small bug that caused exceptions to be logged twice.

1.97    2011-09-03 00:00:00
        - Improved unicode handling to be more correct and less forgiving.
        - Fixed typos.

1.96    2011-09-02 00:00:00
        - Updated jQuery to version 1.6.3.
        - Fixed Mojo::IOLoop to ignore SIGPIPE.

1.95    2011-09-01 00:00:00
        - Improved cookie generation slightly. (cosimo, sri)
        - Improved documentation.
        - Fixed Mojo::IOLoop to not ignore SIGPIPE.
        - Fixed typos. (Akron)

1.94    2011-08-27 00:00:00
        - Fixed lite_app and plugin generators.
        - Fixed typos.

1.93    2011-08-27 00:00:00
        - Added EXPERIMENTAL support for escaped tags to Mojo::Template.
        - Improved Morbo to ignore dotfiles.
        - Improved documentation.
        - Fixed trimming bug in Mojo::Template.
        - Fixed a few small bugs in Mojo::Template.
        - Fixed small version detection bug in Mojo::Cookie.

1.92    2011-08-26 00:00:00
        - Improved documentation.
        - Fixed quoting bug in Mojo::Cookie.

1.91    2011-08-25 00:00:00
        - Added EXPERIMENTAL support for cloning Mojo::Message::Request
          objects.
        - Improved redirect support in Mojo::UserAgent to be closer to
          commonly used browsers.
        - Improved documentation.

1.90    2011-08-24 00:00:00
        - Improved respond_to to automatically render an empty 204 response
          for unknown formats.
        - Improved render_exception and render_not_found to use the current
          format if available. (alnewkirk)
        - Improved documentation.

1.89    2011-08-23 00:00:00
        - Improved Mojo::Home portability. (omega)
        - Improved documentation.

1.88    2011-08-23 00:00:00
        - Added EXPERIMENTAL split method to Mojo::ByteStream.
        - Improved documentation.
        - Fixed small bug in Mojo::JSON.

1.87    2011-08-23 00:00:00
        - Added EXPERIMENTAL app method to Mojo::Command.
        - Added EXPERIMENTAL t helper to Mojolicious::Plugin::TagHelpers.
        - Made tag helper a little smarter.
        - Made camelize a little smarter.
        - Improved documentation.
        - Fixed small route rendering bug.

1.86    2011-08-21 00:00:00
        - Deprecated camel case command modules and lowercased all the
          built-in ones.
        - Added EXPERIMENTAL support for testing WebSockets with Test::Mojo.
        - Added GET/POST parameter support to respond_to.
        - Made class_to_file slightly smarter.
        - Improved documentation.

1.85    2011-08-20 00:00:00
        - Fixed a url_for bug where captures would be ignored.

1.84    2011-08-19 00:00:00
        - Added EXPERIMENTAL first, reverse, shuffle and sort methods to
          Mojo::Collection.
        - Improved documentation.
        - Fixed small test portablity bug.

1.83    2011-08-19 00:00:00
        - Renamed filter method in Mojo::Collection to grep.
        - Improved documentation.

1.82    2011-08-19 00:00:00
        - Added EXPERIMENTAL filter method to Mojo::Collection.
        - Removed while and until methods from Mojo::Collection.
        - Improved documentation.

1.81    2011-08-19 00:00:00
        - Renamed Mojo::DOM::Collection to Mojo::Collection and added a few
          new methods.
        - Made Mojolicious::Plugins loader quite a bit smarter.
        - Improved documentation.
        - Improved Test::Mojo diagnostics.

1.80    2011-08-17 00:00:00
        - Deprecated Mojolicious::Plugin::EpRenderer in favor of
          Mojolicious::Plugin::EPRenderer.
        - Deprecated Mojolicious::Plugin::EplRenderer in favor of
          Mojolicious::Plugin::EPLRenderer.
        - Deprecated Mojolicious::Plugin::I18n in favor of
          Mojolicious::Plugin::I18N.
        - Deprecated Mojolicious::Plugin::JsonConfig in favor of
          Mojolicious::Plugin::JSONConfig.
        - Deprecated Mojolicious::Plugin::PodRenderer in favor of
          Mojolicious::Plugin::PODRenderer.

1.79    2011-08-17 00:00:00
        - Added support for upper case relative plugin names. (lammel)
        - Improved documentation.

1.78    2011-08-16 00:00:00
        - Added EXPERIMENTAL modules Mojolicious::Command::Cpanify and
          Mojolicious::Command::Generate::Plugin. (sri, yko, tempire)
        - Improved documentation.
        - Fixed "websocket_lite_app.t" to require Perl 5.10+.
        - Fixed small empty cookie bug.
        - Fixed small command bug.

1.77    2011-08-14 00:00:00
        - Deprecated Mojo::Path->append in favor of using Mojo::Path->parts
          directly.
        - Improved handling of preformatted text in Mojo::DOM.
        - Improved Mojo::DOM to allow smart whitespace trimming to be
          disabled. (Akron)
        - Improved documentation.
        - Fixed small unicode bug in get command.

1.76    2011-08-12 00:00:00
        - Fixed small Mojo::URL escaping bug.

1.75    2011-08-12 00:00:00
        - Added secure_compare function to Mojo::Util as a precaution against
          timing attacks in the future. (judofyr)
        - Added EXPERIMENTAL CSS4 selector subject support to Mojo::DOM::CSS.
        - Improved documentation.
        - Fixed typos.

1.74    2011-08-09 00:00:00
        - Added EXPERIMENTAL --verbose flag to Morbo.
        - Made "ioloop.t" easier to debug and added more tests.
        - Improved documentation.
        - Fixed typos.

1.73    2011-08-09 00:00:00
        - Added EXPERIMENTAL -strict flag to Mojo::Base.
        - Added EXPERIMENTAL respond_to method to Mojolicious::Controller.
        - Added EXPERIMENTAL detect method to Mojolicious::Types.
        - Added accept method to Mojo::Headers.
        - Made Mojo::UserAgent slightly more efficient.
        - Improved get command to autoflush STDOUT.
        - Improved documentation.

1.72    2011-08-05 00:00:00
        - Changed default keep alive timeout in Mojo::Server::Daemon from 5
          to 15 seconds.
        - Improved documentation.
        - Fixed small alternative placeholder value bug in routes.
        - Fixed small bug in Mojo::IOWatcher.
        - Fixed small bug in Mojo::IOLoop::Client.

1.71    2011-08-05 00:00:00
        - Improved Mojo::IOWatcher to use higher resolution timers.

1.70    2011-08-04 00:00:00
        - Added EXPERIMENTAL defer method to Mojo::IOLoop.
        - Added extended callback support to Mojo::IOLoop::Trigger.
        - Improved documentation.
        - Improved tests.
        - Fixed a few small bugs in Mojo::URL. (sshaw)

1.69    2011-08-03 00:00:00
        - Added EXPERIMENTAL module Mojo::IOLoop::Trigger.
        - Modernized Mojo::HelloWorld.
        - Improved HTML healing capabilities of Mojo::DOM::HTML.
        - Improved HTML rendering in Mojo::DOM::HTML.
        - Improved 64bit support in Mojo::Transaction::WebSocket.
        - Improved documentation.
        - Fixed memory leak in Mojo::IOLoop::Client.
        - Fixed memory leak in Mojolicious.
        - Fixed small bug in Mojo::IOLoop::Server.

1.68    2011-07-29 00:00:00
        - Moved is_ipv4 and is_ipv6 methods from Mojo::URL to
          Mojo::IOLoop::Resolver.
        - Improved documentation.

1.67    2011-07-27 00:00:00
        - Improved documentation.
        - Fixed version command.
        - Fixed small Mojo::DOM bug. (Akron)

1.66    2011-07-27 00:00:00
        - Added EXPERIMENTAL detect method to Mojo::IOWatcher.
        - Improved Mojo::IOLoop::Resolver efficiency.
        - Improved documentation.
        - Fixed typos. (crab)

1.65    2011-07-25 00:00:00
        - Added EXPERIMENTAL modules Mojo::IOLoop::Client,
          Mojo::IOLoop::EventEmitter, Mojo::IOLoop::Server and
          Mojo::IOLoop::Stream, which contain extracted functionality from
          Mojo::IOLoop.
        - Added EXPERIMENTAL module Mojo::IOWatcher::EV. (xantus)
        - Removed modules Mojo::IOWatcher::Epoll and Mojo::IOWatcher::KQueue,
          since Mojo::IOWatcher::EV is a much better alternative.
        - Renamed Mojo::Resolver to Mojo::IOLoop::Resolver.
        - Improved Mojolicious::Routes to automatically disable the routing
          cache if conditions are used.
        - Improved route constraint alternatives.
        - Improved documentation browser CSS. (judofyr)
        - Improved documentation.
        - Fixed small bug in get command.

1.64    2011-07-10 00:00:00
        - Added EXPERIMENTAL module Mojo::DOM::HTML.
        - Improved documentation.

1.63    2011-07-10 00:00:00
        - Added EXPERIMENTAL modules Mojo::DOM::CSS and
          Mojo::DOM::Collection.
        - Renamed Mojo::Transactor to Mojo::UserAgent::Transactor.

1.62    2011-07-10 00:00:00
        - Merged Mojo::HTML into Mojo::DOM again.
        - Improved documentation.

1.61    2011-07-09 00:00:00
        - Added module Mojo::HTML, which contains extracted functionality
          from Mojo::DOM.
        - Improved documentation.

1.60    2011-07-08 00:00:00
        - Added xsl MIME type. (shiftycow)
        - Improved documentation.
        - Fixed Windows portability issue.

1.59    2011-07-08 00:00:00
        - Added peer method to Mojo::Transactor.
        - Deprecated Test::Mojo->new(app => 'MyApp') in favor of
          Test::Mojo->new('MyApp').
        - Made $t->app always return the application instance in tests.
        - Fixed typos.

1.58    2011-07-07 00:00:00
        - Improved documentation.
        - Fixed fork bug in Mojo::IOLoop.
        - Fixed small Hypnotoad issues.
        - Fixed typos.

1.57    2011-07-07 00:00:00
        - Added --stop option to Hypnotoad.
        - Made hot deployment with Hypnotoad even easier.
        - Improved documentation.

1.56    2011-07-04 00:00:00
        - Fixed small memory leaks in Hypnotoad and Mojo::IOLoop.

1.55    2011-07-04 00:00:00
        - Improved documentation.
        - Fixed some portability issues in tests.

1.54    2011-07-03 00:00:00
        - Fixed small Windows issue.

1.53    2011-07-02 00:00:00
        - Added EXPERIMENTAL format method to Mojo::Log and simplified the
          default log file format.
        - Improved include helper argument localization. (miyagawa)
        - Fixed typos.

1.52    2011-07-01 00:00:00
        - Fixed typos.
        - Fixed small static file in DATA section bug.

1.51    2011-07-01 00:00:00
        - Renamed build_url method in Test::Mojo to test_server.
        - Improved test_server method in Mojo::UserAgent.
        - Fixed small timing issue in "morbo.t".

1.50    2011-07-01 00:00:00
        - Removed idle event from Mojo::IOLoop.
        - Updated jQuery to version 1.6.2.
        - Fixed typos.
        - Fixed small routes bug that prevented some false values from
          disabling format detection.

1.49    2011-06-30 00:00:00
        - Added EXPERIMENTAL modules Mojo::IOWatcher and Mojo::Resolver,
          which contain extracted functionality from Mojo::IOLoop.
        - Added EXPERIMENTAL module Mojo::Transactor, which contains
          extracted functionality from Mojo::UserAgent.
        - Added EXPERIMENTAL support for simple alternative placeholder
          values to routes.
        - Improved Morbo restarter to also check for changed file size in
          addition to mtime.
        - Improved documentation.
        - Fixed many small routes bugs.
        - Fixed small reparse bug in Mojo::Parameters. (dmw397)
        - Fixed url_for to incorporate trailing slash for current route.
        - Fixed a few small error reporting bugs around Mojo::UserAgent.
        - Fixed portability issue in "command.t".

1.48    2011-06-24 00:00:00
        - Added debug log message for missing action to router.
        - Improved Mojo::Command tests.
        - Improved documentation.
        - Fixed support for multiple checkboxes with same name in
          Mojolicious::Plugin::TagHelper. (sri, kimoto)
        - Fixed portability issue in "lite_app.t". (marcus)

1.47    2011-06-22 00:00:00
        - Added EXPERIMENTAL callback condition plugin.
        - Added EXPERIMENTAL host condition to
          Mojolicious::Plugin::HeaderCondition.
        - Added host support to Mojolicious::Plugin::Mount. (sri, alnewkirk)
        - Removed Mojolicious::Plugin::AgentCondition and added its
          functionality to Mojolicious::Plugin::HeaderCondition.
        - Improved overall performance slightly.
        - Improved documentation.
        - Fixed render_static return value.
        - Fixed dispatcher return values.

1.46    2011-06-21 00:00:00
        - Improved Morbo to only attempt restarting applications after a file
          change has been detected.
        - Improved overall performance by about 3% with many small
          optimizations.
        - Improved query string support in Mojo::Parameters.
        - Improved tests.
        - Fixed Windows restart issues in Morbo. (lammel)
        - Fixed missing plugin error message.

1.45    2011-06-20 00:00:00
        - Improved documentation.
        - Fixed an exception with layout rendering bug.
        - Fixed small Mojo::Parameters bug.

1.44    2011-06-18 00:00:00
        - Added EXPERIMENTAL self-restarting Morbo development web server and
          removed old "--reload" support since there have been too many
          negative side effects.
          This also improves overall performance by about 5-10% and reduces
          memory usage by about 10%.
        - Added EXPERIMENTAL application mount plugin.
        - Added EXPERIMENTAL --help support for all commands.
        - Updated prettify.js to version 1-Jun-2011.
        - Updated WebSocket diagnostics test in Mojo::HelloWorld for latest
          Firefox Aurora.
        - Improved inline template and static file performance.
        - Improved whitespace trimming in Mojo::DOM. (sri, DaTa)
        - Improved documentation.
        - Improved tests.
        - Fixed Morbo file discovery bug. (crab)
        - Fixed a few application embedding bugs.
        - Fixed link generation bug in Mojolicious::Plugin::PodRenderer.
        - Fixed small embedding bug in Mojolicious::Plugin::RequestTimer.

1.43    2011-06-13 00:00:00
        - Improved after_dispatch hook by allowing it to change session data.
        - Improved documentation.
        - Fixed a bug in Mojo::Template that caused template blocks to be
          auto escaped.
        - Fixed typos.

1.42    2011-06-09 00:00:00
        - Added EXPERIMENTAL support for unquoted wildcard placeholders in
          Mojolicious::Routes::Pattern.
        - Added EXPERIMENTAL status code support to rendred method in
          Mojolicious::Controller.
        - Updated WebSocket implementation to ietf-08.
        - Improved layout tests.
        - Improved documentation. (chromatic, sri)
        - Fixed a bug that prevented Mojo::Base subclasses from using the
          "-base" flag.
        - Fixed a few small default status code bugs.
        - Fixed route suggestion bug in "not_found.development.html.ep".
        - Fixed typos.

1.41    2011-06-03 00:00:00
        - Fixed param list bug in Mojolicious::Controller.
        - Fixed overload bug in Mojo::DOM. (yko)
        - Fixed typos.

1.4     2011-06-02 00:00:00
        - Code name "Smiling Face With Sunglasses", this is a major release.
        - Deprecated Mojo::DOM add_after method in favor of the append
          method.
        - Deprecated Mojo::DOM add_before method in favor of the prepend
          method.
        - Deprecated all methods containing the word "inner" in favor of ones
          containing the word "content".
        - Added EXPERIMENTAL direct hash access for attributes and child
          element accessor support to Mojo::DOM.
        - Added EXPERIMENTAL support for collections to children method and
          element accessors in Mojo::DOM.
        - Added EXPERIMENTAL to_xml method to Mojo::DOM collections.
        - Added EXPERIMENTAL eval command.
        - Added EXPERIMENTAL load_app method to Mojo::Server.
        - Added append_content and prepend_content methods to Mojo::DOM.
        - Added HTTP method support to routes command. (trone)
        - Improved long poll support.
        - Improved documentation.
        - Improved compatibility with Feersum PSGI web servers. (audreyt)
        - Switched from Storable to JSON serialization for Mojolicious
          sessions to increase efficiency.
        - Reduced memory usage of Hypnotoad workers by at least 1MB (each).
        - Fixed a small Mojo::Loader bug.
        - Fixed small Windows line ending problem in Mojo::Command. (Akron)
        - Fixed a UTF-8 bug in Mojo::Exception. (jamadam)
        - Fixed "Can't locate object method x via package y" error messages.
        - Fixed woff MIME type.

1.34    2011-05-22 00:00:00
        - Fixed nested selector bug in Mojo::DOM.
        - Fixed small Mojo::DOM HTML5 bug.

1.33    2011-05-20 00:00:00
        - Added EXPERIMENTAL helper function to Mojolicious::Lite.
        - Updated jQuery to version 1.6.1.
        - Improved Mojo::JSON string escaping to make JSONP easier.
        - Improved reloader slightly.
        - Improved documentation.
        - Moved all bundled templates to "lib/Mojolicious/templates".
        - Fixed reserved GET/POST param handling in Mojolicious::Controller.
        - Fixed small XML semantics bug in Mojo::DOM.
        - Fixed all blocking server bindings to default to a 404 status code.

1.32    2011-05-11 00:00:00
        - Added EXPERIMENTAL name support for template exceptions.
        - Updated IO::Socket::SSL requirement to 1.43 due to bugs in older
          versions.
          Note that the version requirement will keep getting updated until
          we encounter a version that is not broken most of the time.
        - Improved reloading slightly by allowing it to clean up the main
          namespace.
        - Improved documentation.
        - Fixed enabling of Perl 5.10 features in Mojo::Base and
          Mojolicious::Lite. (garu, sri)
        - Fixed render_later to prevent delayed rendering warning.

1.31    2011-05-08 00:00:00
        - Reverted deprecation of Perl 5.8.x support, by popular demand.
        - Added FAQ entry to clarify the Perl 5.8.x situation.
        - Improved documentation.
        - Fixed case sensitivity of Mojo::DOM in XML mode.
        - Fixed pseudo class case handling in Mojo::DOM. (Akron)

1.3     2011-05-05 00:00:00
        - Code name "Tropical Drink", this is a major release.
        - Deprecated Perl 5.8.x support.
        - Deprecated Mojolicious::Renderer get_inline_template method in
          favor of the get_data_template method.
        - Added EXPERIMENTAL before_render hook.
        - Added EXPERIMENTAL hook function to Mojolicious::Lite.
        - Added workaround for uWSGI bug. (miyagawa)
        - Improved Mojo::Template and Mojolicious::Routes exception handling.
        - Improved debug log messages for template rendering.
        - Updated Mojo::Base and Mojolicious::Lite to enable Perl 5.10
          features if available.
        - Updated jQuery to version 1.6.
        - Fixed PSGI read error handling.
        - Fixed 64bit WebSocket message bug.
        - Fixed small Windows bug.
        - Fixed typos. (metaperl)

1.22    2011-05-02 00:00:00
        - Added opposite tests to Test::Mojo.
        - Deprecated Mojo::IOLoop on_tick method in favor of the recurring
          method. (sbertrang)
        - Deprecated Mojo::IOLoop on_hup method in favor of the on_close
          method.
        - Deprecated on_build_tx methods in favor of on_transaction methods.
        - Deprecated on_handler methods in favor of on_request methods.
        - Updated WebSocket implementation to ietf-07.
        - Renamed on_idle method in Mojo::IOLoop to idle.
        - Reduced memory requirements of cached templates by up to 50%.
        - Fixed controller specific render_exception and render_not_found
          methods.
        - Fixed Mojo::JSON string size limit. (henryykt)
        - Fixed Windows bug in Mojo::Asset::File. (kimoto)
        - Fixed small memory leak.
        - Fixed small stack localization bug.
        - Fixed small tag helper escaping bug. (cheese)
        - Fixed typos. (metaperl, cheese)

1.21    2011-04-20 00:00:00
        - Improved temporary file handling to avoid a very unlikely race
          condition. (crab)
        - Fixed "multipart/form-data" generation bug in Mojo::UserAgent.
          (sugar, sharifulin, sri)
        - Fixed typos.

1.20    2011-04-20 00:00:00
        - Improved size limit handling.
        - Fixed typos.

1.19    2011-04-20 00:00:00
        - Improved tests.
        - Fixed size limits in message parser.

1.18    2011-04-19 00:00:00
        - Added support for "X-Forwarded-HTTPS" and "X-Forwarded-Host"
          headers.
        - Added argument localization to the include helper.
          (crab, moritz, sri)
        - Improved documentation.
        - Fixed test case.

1.17    2011-04-18 00:00:00
        - Deprecated Mojolicious process method in favor of the on_process
          attribute.
        - Added Failraptor.
        - Added support for MOJO_CERT_FILE and MOJO_KEY_FILE environment
          variables.
        - Added EXPERIMENTAL xml attribute to Mojo::DOM.
        - Added EXPERIMENTAL build_url method to Test::Mojo.
        - Added EXPERIMENTAL dnt (Do Not Track) method to Mojo::Headers.
        - Added WOFF MIME type. (reezer)
        - Updated WebSocket implementation to ietf-06. (sri, crab)
        - Updated jQuery to version 1.5.2.
        - Improved documentation.
        - Improved HTML healing capabilities of Mojo::DOM.
        - Improved Mojo::DOM to ignore useless end tags.
        - Improved Mojo::DOM inline DTD support. (Akron)
        - Improved Mojo::DOM text extraction.
        - Improved Mojolicious::Plugin::I18n default lexicon handling. (yko)
        - Improved a Mojo::IOLoop workaround.
        - Moved all bundled static files to "lib/Mojolicious/public".
        - Made Test::Mojo a little more user-friendly.
        - Fixed small CGI/FastCGI header generation bug.
        - Fixed readonly handle support in Mojo::IOLoop.
        - Fixed a Mojo::IOLoop resolver bug. (Charlie Brady)
        - Fixed small Mojo::Asset::File bug. (crab)
        - Fixed small Mojo::DOM selector bug. (tempire)
        - Fixed small Mojo::DOM namespace detection bug. (Akron)
        - Fixed small route pattern escaping bug.
        - Fixed small reload bug.
        - Fixed small perldoc browser bug. (kberov)
        - Fixed cookbook recipe. (moritz)

1.16    2011-04-15 00:00:00
        - Emergency release for a critical security issue that can expose
          files on your system, everybody should update! (perlninja, sri)

1.15    2011-03-18 00:00:00
        - Changed default log level in "production" mode from "error" to
          "info".
        - Improved lookup method in Mojo::IOLoop.
        - Fixed small Mojo::Util bug.
        - Fixed a serious Mojo::DOM bug. (moritz)

1.14    2011-03-17 00:00:00
        - Added support for multiple DNS servers to Mojo::IOLoop.
        - Added config helper to Mojolicious::Plugin::Config.
        - Changed resolv.conf parser in Mojo::IOLoop to use the first
          nameserver.
        - Changed lookup method in Mojo::IOLoop to pick records randomly.
        - Fixed small optional tag bugs in Mojo::DOM.
        - Fixed JavaScript/CSS bug in Mojo::DOM.
        - Fixed Windows home directory detection bug. (Akron)
        - Fixed a few warnings.
        - Fixed typos.

1.13    2011-03-14 00:00:00
        - Deprecated Mojo::Client in favor of the much sleeker
          Mojo::UserAgent.
        - Made the most common Mojo::IOLoop methods easier to access for the
          singleton instance.
        - Fixed typos.

1.12    2011-03-10 00:00:00
        - Relicensed all artwork to CC-SA, so the whole distribution can be
          considered "open" again.
        - Deprecated MOJO_JSON_CONFIG environment variable in favor of
          MOJO_CONFIG. (crab)
        - Added EXPERIMENTAL support for IPv6.
        - Added more Perl-ish configuration plugin.
        - Added drain callback support for WebSockets.
        - Added line numbers to Mojo::JSON error messages. (marcus)
        - Removed experimental status from Hypnotoad and
          Mojolicious::Plugin::TagHelpers.
        - Removed experimental status from many attributes and methods all
          over Mojolicious.
        - Improved attribute support of the select_field tag helper. (yko)
        - Improved text_field tag helper.
        - Improved tag helper attribute escaping.
        - Improved attrs method in Mojo::DOM.
        - Updated jQuery to version 1.5.1.
        - Fixed XSS issue in link_to helper.
        - Fixed route unescaping bug.
        - Fixed small Mojo::DOM bug. (yko)
        - Fixed small documentation bug.
        - Fixed typos. (kimoto)

1.11    2011-02-18 00:00:00
        - Deprecated Mojo::Client async method in favor of the managed
          attribute.
        - Added TTL support to resolve in Mojo::IOLoop. (und3f)
        - Relaxed charset handling in and around Mojo::DOM a bit.
        - Fixed Mojo::Client async mode.
        - Fixed session cookie encoding bug.
        - Fixed small route bug.
        - Fixed small Hypnotoad bug. (bduggan)

1.1     2011-02-14 00:00:00
        - Code name "Smiling Cat Face With Heart-Shaped Eyes", this is a
          major release.
        - Deprecated wildcard route names in favor of automatically generated
          default names for all routes.
        - Removed native IIS support since it has become unmaintainable.
        - Added EXPERIMENTAL much prettier attribute generator to Mojo::Base.
        - Added EXPERIMENTAL on_start attribute to Mojo::Client.
        - Added EXPERIMENTAL support for route shortcuts.
        - Added EXPERIMENTAL support for NO_PROXY. (l0b0)
        - Added EXPERIMENTAL user_agent attribute to Mojo::Client.
        - Added EXPERIMENTAL support for mode specific not_found and
          exception templates.
        - Added EXPERIMENTAL support for route caching.
        - Added EXPERIMENTAL support for CSS3 selectors to the get command.
        - Added image helper to Mojolicious::Plugin::TagHelpers.
        - Added support for secure session cookies. (crab)
        - Improved HTML5 compatibility of Mojo::DOM.
        - Replaced Mojo::JSON parser with a much faster and stricter
          implementation. (chansen)
        - Improved Mojo::JSON string encoding. (chansen)
        - Updated to jQuery to version 1.5.
        - Removed experimental status from Mojo::DOM and ojo.
        - Removed experimental status from many attributes and methods all
          over Mojolicious.
        - Renamed after and before in Mojo::DOM to add_after and add_before.
        - Improved documentation browser slightly.
        - Improved CSS3 support in Mojo::DOM.
        - Changed Mojolicious::Plugin::EplRenderer to not render 404 errors
          for missing templates.
        - Changed exception template to use pre instead of h1 tags for error
          messages. (vaneska)
        - Made Simpsons and Futurama quotes easier to distinguish from normal
          comments.
        - Made routes reusable outside of Mojolicious. (forwardever)
        - Fixed a few home detection bugs.
        - Fixed a complicated application embedding bug.
        - Fixed a Apache mod_rewrite compatibility bug in
          Mojo::Message::Request. (dekimsey)
        - Fixed a small bug in the relaxed HTTP parser.
        - Fixed a small bug in Mojolicious::Command::Get.
        - Fixed a small bug in Mojolicious::Plugin::JsonConfig.
        - Fixed support for broken redirects.
        - Fixed --reload delay problem.
        - Fixed shagadelic function of Mojolicious::Lite.
        - Fixed optgroup support in select_field helper.
        - Fixed tests that can't run on Windows.
        - Fixed delayed rendering bug. (yko)
        - Fixed nested route bug.
        - Fixed a small multipart parser bug.
        - Fixed small any route bug.
        - Fixed small empty route bug.
        - Fixed URL merging in Mojo::URL.
        - Fixed version detection in Mojolicious::Command::Version.
        - Fixed Mojo::Client cloning.
        - Fixed typos.

1.01    2011-01-06 00:00:00
        - Relicensed some of the images to make sure Mojolicious can be
          shipped with commercial products.
        - Updated IO::Socket::SSL requirement to 1.37 due to bugs in older
          versions.
        - Added EXPERIMENTAL TLS certificate authentication support.
          (tempire)
        - Added EXPERIMENTAL title helper.
        - Added EXPERIMENTAL render_later method to Mojolicious::Controller.
        - Improved documentation.
        - Improved test. (Charlie Brady)
        - Improved charset handling in Mojolicious slightly.
        - Updated application generators with base tags.
        - Fixed relative path handling in Mojo::URL.
        - Fixed punycode bug. (kits)
        - Fixed a bug where the static dispatcher would eat the flash.

1.0     2010-12-26 00:00:00
        - Code name "Snowflake", this is a major release.
        - Deprecated session method in Mojolicious.
        - Deprecated handler and helper attributes in Mojolicious::Renderer.
        - Added new exception and not_found templates.
        - Added POD browser to Mojolicious::Plugin::PodRenderer.
        - Added EXPERIMENTAL content_for helper.
        - Disabled debug log messages for static files.
        - Improved Hypnotoad web server to restart workers regularly.
        - Improved documentation.
        - Improved query manipulation in Mojo::URL. (yko)
        - Improved TLS exception handling.
        - Improved nested exception handling. (spleenjack)
        - Improved tests. (janus)
        - Fixed relative path handling.
        - Fixed application generator. (yko)
        - Fixed support for multiline expressions in Mojo::Template.
        - Fixed multiple --reload related leaks and reduced overall memory
          usage.
        - Fixed exception handling for included templates.
        - Fixed a small Mojo::Server::PSGI header bug.
        - Fixed a small Mojo::DOM selector bug.
        - Fixed typos. (punytan)

0.999950 2010-11-30 00:00:00
        - Added EXPERIMENTAL Hypnotoad web server.
        - Added EXPERIMENTAL built-in exception and not_found templates.
        - Added put and del functions to Mojolicious::Lite.
        - Added on_idle and on_tick event handlers to Mojo::IOLoop.
        - Added "*" query support to the Mojo::IOLoop resolver.
        - Added ability to pass plain connection ids to Mojo::Client.
        - Added ability to call Mojo::Base->attr as an instance method.
          (charsbar)
        - Improved Mojolicious::Lite ability to recover from syntax errors.
        - Improved number detection in Mojo::JSON.
        - Improved Mojo::ByteStream encode/decode. (marcus)
        - Fixed a bug where an empty Mojo::IOLoop would never block.
        - Fixed a possible Mojo::IOLoop descriptor leak.
        - Fixed a small route condition bug.
        - Fixed a small test glitch on some Linux distributions.
        - Fixed typos.

0.999941 2010-11-19 00:00:00
        - Allow Mojolicious::Lite style routes in Mojolicious.
        - Added base_tag helper to Mojolicious::Plugin::TagHelpers.
        - Added CNAME and NS record type support to the Mojo::IOLoop
          resolver.
        - Improved Mojo::IOLoop responsiveness.
        - Made Mojo::IOLoop resolver results more useful.

0.999940 2010-11-15 00:00:00
        - Improved resolver tests.
        - Fixed IO::Socket::SSL 1.34 compatibility.

0.999939 2010-11-15 00:00:00
        - Removed IPv6 support until Perl itself gets better support for it.
        - Added MX and PTR record type support to the Mojo::IOLoop resolver.
          (und3f)
        - Fixed a Mojolicious::Static rendering bug.
        - Fixed a bug that forced connect in Mojo::IOLoop to block.
        - Fixed a bug that prevented on_finish to be triggered for
          interrupted connections.
        - Fixed a TLS accept bug in Mojo::IOLoop.
        - Fixed a small bug in Mojo::Parameters. (spleenjack)
        - Fixed javascript and stylesheet helper. (sshaw)
        - Fixed IPv4 address detection bug in Mojo::URL.
        - Fixed a Mojo::Client bug where interrupted transactions were still
          successful.
        - Fixed a small reloader bug.
        - Fixed typos.

0.999938 2010-11-09 00:00:00
        - Moved all commands into the Mojolicious namespace.
        - Fixed typo.
        - Removed OS X resource fork files.

0.999937 2010-11-09 00:00:00
        - Deprecated the MojoX namespace and merged affected modules into the
          Mojolicious namespace, this will make reference documentation a lot
          more accessible.
        - Added important module overview to Mojolicious. (rhaen)
        - Improved Mojo::Loader to allow Mojolicious recovering from tricky
          syntax errors in Controllers.
        - Improved param method in MojoX::Dispatcher::Routes::Controller.
        - Fixed escaping in Mojo::Parameters to work better in the real
          world.
        - Fixed a small inflate command bug.

0.999936 2010-11-03 00:00:00
        - Improved Mojo::Template performance slightly. (kimoto)
        - Fixed a serious WebSocket bug.
        - Fixed non-blocking DNS resolver bug.
        - Fixed connection reset handling in Mojo::IOLoop.

0.999935 2010-11-03 00:00:00
        - Added EXPERIMENTAL module Mojo::Util as a faster low level
          alternative to Mojo::ByteStream and rewrote many internals to use
          it instead.
        - Improved Mojo::IOLoop performance by about 20%.
        - Made automatic file storage upgrade smarter.
        - Fixed overload stringification and improved overall performance by
          about 25%.
        - Fixed start line/header buffering and improved performance by 8%.

0.999934 2010-11-01 00:00:00
        - Fixed relaxed HTTP parsing.

0.999933 2010-10-30 00:00:00
        - Fixed small connect bug in Mojo::IOLoop.
        - Fixed WebSocket handshake.

0.999932 2010-10-29 00:00:00
        - Deprecated the old plugin hook calling convention and added
          EXPERIMENTAL hook method to Mojolicious.
        - Fixed a few small connect bugs in Mojo::IOLoop.
        - Fixed typos.

0.999931 2010-10-25 00:00:00
        - Removed tag helpers label and img.
        - Renamed tag helper script to javascript and added CDATA support.
        - Renamed tag helper input to input_tag.
        - Added EXPERIMENTAL non-blocking DNS support to Mojo::IOLoop.
          (und3f)
        - Added EXPERIMENTAL support for IPv4 and IPv6 address checks to
          Mojo::URL.
        - Added stylesheet tag helper.
        - Added before and after methods to Mojo::DOM.
        - Hide command overview from prove. (omega)
        - Default to silent tests in Test::Mojo.
        - Fixed optional value support in Mojo::Cookie.
        - Fixed shortcut methods in Mojo::Headers to not be context aware.
        - Fixed url_for to not inherit captures for new endpoints.

0.999930 2010-10-18 00:00:00
        - Code name "Hot Beverage", this is a major release.
        - Removed Mojo::Server::Daemon::Prefork due to unfixable design flaws
          regarding WebSocket support, please use a PSGI server instead for
          HTTP production setups.
          For scalable WebSocket deployment we will introduce a whole new
          server in one of the next releases!
        - Deprecated old Mojo::Template block syntax and added a very pretty
          replacement. (See documentation for more)
        - Deprecated helper method in Mojolicious::Controller.
        - Deprecated all *_cb methods (and finished/receive_message) in favor
          of on_* methods.
        - Deprecated process method in Mojo::Client and added new start
          method.
        - Replaced the "mojolicious" command with "mojo", for convenience.
        - Removed Mojo::Command::Generate::App.
        - Renamed the methods name and replace_content to type and
          replace_inner in Mojo::DOM.
        - Added EXPERIMENTAL support for indented Perl lines in
          Mojo::Template.
        - Added EXPERIMENTAL support for --mode and --home options to all
          Mojolicious commands.
        - Added EXPERIMENTAL support for helper methods.
        - Added EXPERIMENTAL helper method to Mojolicious.
        - Added EXPERIMENTAL support for inline rendering to Mojolicious.
        - Added EXPERIMENTAL memorize helper to
          Mojolicious::Plugin::DefaultHelpers. (ptomli)
        - Added EXPERIMENTAL write, write_chunk and rendered methods to
          Mojolicious::Controller.
        - Added EXPERIMENTAL support for loading of plugins by full module
          name.
        - Added EXPERIMENTAL tag helpers to Mojolicious.
        - Added EXPERIMENTAL support for radio buttons and select fields to
          Mojolicious::Plugin::TagHelpers. (kvorg)
        - Added EXPERIMENTAL is_limit_exceeded, max_line_size and
          max_message_size methods to Mojo::Message.
        - Added EXPERIMENTAL automatic relaxed parsing support for HTTP
          responses.
        - Added while, until and inner_xml methods for Mojo::DOM collections.
          (vti)
        - Added b function to all Mojo::Template templates.
        - Added selector support to the dom method of Mojo::Message. (marcus)
        - Added x function to ojo. (DaTa)
        - Added failed request warnings to ojo. (marcus)
        - Added support for selector groups to Mojo::DOM.
        - Added more attribute selectors, pseudo classes and combinators to
          Mojo::DOM.
        - Added support for mode specific configuration files to
          Mojolicious::Plugin::JsonConfig. (marcus)
        - Added reserved route name current.
        - Simplified transaction pausing by replacing it with an automatism.
        - Improved RFC 3986 compliance of Mojo::Path. (janus)
        - Improved Mojo::Server::PSGI to preload applications.
        - Improved FastCGI detection for Dreamhost. (garu)
        - Improved keep alive timeout handling in Mojo::Client.
        - Improved documentation. (rhaen)
        - Improved Mojo::ByteStream performance. (mons)
        - Improved Mojo::Parameters performance. (kimoto)
        - Improved Mojo::Message::Response parser resilience.
        - Improved template class handling in MojoX::Renderer. (vti)
        - Fixed a serious design flaw in Mojo::Message and made long poll
          much easier.
        - Fixed a bug where Mojo::IOLoop connections could be closed too
          early.
        - Fixed a bug where a broken renderer could cause a fatal exception.
        - Fixed HTTPS support for CGI environments.
        - Fixed a auto rendering bug related to bridges.
        - Fixed Mojo::IOLoop Windows support.
        - Fixed Mojo::DOM class selector bug. (tempire)
        - Fixed small render bug. (skaurus)
        - Fixed a small renderer bug.
        - Fixed automatic reloading for external templates.
        - Fixed after_build_tx plugin hook callback order.
        - Fixed a small under bug in Mojolicious::Lite.
        - Fixed logging of UTF-8 errors. (und3f)
        - Fixed Mojo::DOM parser bug. (esskar)
        - Fixed TLS handshake bug in Mojo::IOLoop. (und3f)
        - Fixed a small Test::Mojo bug.
        - Fixed multiple route condition bugs. (esskar)
        - Fixed a small relative path bug in Mojo::URL.
        - Fixed pod renderer bug. (vti)
        - Fixed a multipart parser bug affecting mostly file uploads.
        - Fixed input tag helper escaping. (vti)
        - Fixed url_for WebSocket support.
        - Fixed url_for format handling.

0.999929 2010-08-17 00:00:00
        - Removed OS X resource fork files.

0.999928 2010-08-15 00:00:00
        - Fixed a security problem with CGI environment detection.
        - Fixed redirect_to without content and render_static bug.
        - Fixed nested partial rendering bug. (yko)
        - Fixed multiple small Mojo::DOM bugs. (yko)

0.999927 2010-08-15 00:00:00
        - Code name "Comet", this is a major release.
        - Added EXPERIMENTAL method defaults to Mojolicious.
        - Added EXPERIMENTAL method detour to MojoX::Dispatcher::Routes.
        - Added EXPERIMENTAL attribute partial to MojoX::Routes.
        - Added EXPERIMENTAL CSS3 selector tests to Test::Mojo.
        - Added EXPERIMENTAL method test_server to Mojo::Client.
        - Added EXPERIMENTAL oneliner module ojo.
        - Added EXPERIMENTAL support for static files in the DATA section of
          Mojolicious applications.
        - Added EXPERIMENTAL Bonjour support.
        - Added EXPERIMENTAL support for route name generation.
        - Added graceful shutdown support to Mojo::Server::Daemon.
        - Added multiple guides and improved documentation substantially.
        - Added finished callback support for HTTP transactions.
        - Added relative path support to Mojo::URL. (marcus)
        - Added simple iterator support to Mojo::DOM.
        - Added XML namespace support to Mojo::DOM.
        - Added is_xhr method to Mojo::Message::Request.
        - Added detect_proxy method to Mojo::Client. (DaTa)
        - Added say and trim methods to Mojo::ByteStream.
        - Added custom socket support to Mojo::Client.
        - Added SHA1 support to Mojo::ByteStream. (vti)
        - Added app helper.
        - Renamed attributes method in Mojo::DOM to attrs.
        - Renamed search method in Mojo::DOM to find.
        - Cleaned up tests. (memowe)
        - Cleaned up regular expressions in Mojo::DOM. (mpu)
        - Improved Mojo::Client error logging.
        - Improved Mojo::Template error messages.
        - Improved generated multipart messages to be 2 bytes shorter.
          (John Kingsley)
        - Improved conditions by allowing them to access the stash.
        - Fixed memory and file descriptor leaks in Mojo::Client.
        - Fixed Mojo::Server::Daemon::Prefork to use a random lock file by
          default.
        - Fixed Mojo::DOM to support escaped selectors.
        - Fixed Mojo::DOM parser bugs.
        - Fixed Mojo::DOM child listing bug. (evt)
        - Fixed Mojo::DOM multiline attribute bug. (tempire)
        - Fixed charset detection of the dom builder in Mojo::Message.
          (und3f)
        - Fixed json/data rendering with layouts in MojoX::Renderer.
        - Fixed Mojo::IOLoop to not stop unexpectedly.
        - Fixed graceful shutdown in Mojo::Server::Daemon::Prefork.
        - Fixed Mojo::Server::CGI and Mojo::Server::FastCGI to be more
          portable.
        - Fixed poll + tls support.
        - Fixed language switching in Mojolicious::Plugin::I18n.
        - Fixed async Mojo::Client tests.
        - Fixed HTML1 and HTML5 compatibility of Mojo::DOM.
        - Fixed a selector bug in Mojo::DOM.
        - Fixed environment detection.
        - Fixed Mojolicious application embedding.
        - Fixed a tutorial bug. (zoul)
        - Fixed tests to not use any optional modules.
        - Fixed small Mojolicious::Lite bug. (sharifulin)
        - Fixed Mojo application generator. (zakame)
        - Fixed edgy stringified return value bug in
          MojoX::Dispatcher::Routes. (DaTa)
        - Fixed route rendering bug. (koban)
        - Fixed route without namespace bug.
        - Fixed route with mixed format bug. (sharifulin)
        - Fixed small url_for bug.
        - Fixed Mojo::IOLoop to not connect to TLS hosts without checking TLS
          support first. (ashleydev)
        - Fixed multiple WebSocket bugs.
        - Fixed Test::Mojo::Server to be more portable. (afresh1)
        - Fixed url_for to not expose userinfo in absolute URLs.
        - Fixed path detection bug in generated scripts. (merlyn)
        - Fixed a small redirect bug in Mojo::Client.
        - Fixed a route callback inheritance bug.
        - Fixed a security problem in the HMAC MD5 implementation. (vti)

0.999926 2010-06-07 00:00:00
        - Added version requirement for all optional dependencies.
        - Improved documentation.
        - Fixed async client processing.
        - Fixed small renderer bug.

0.999925 2010-06-07 00:00:00
        - Updated WebSocket implementation to draft 76,
          NOTE THAT THIS CHANGE IS NOT BACKWARDS COMPATIBLE!!!
          (sadly we have no choice when the spec changes)
        - Increased Perl version requirement to 5.8.7 due to unicode bugs in
          earlier releases.
        - Switched to app->start instead of shagadelic as default way to
          start Mojolicious::Lite apps in the documentation.
        - Made tutorial examples more business friendly.
        - Added the ability to use Mojolicious::Lite apps as Mojolicious
          controllers.
        - Added EXPERIMENTAL XML DOM parser with CSS3 selector support.
        - Added EXPERIMENTAL tag_helper plugin to Mojolicious. (vti)
        - Added EXPERIMENTAL success method to Mojo::Transaction.
        - Added EXPERIMENTAL json method and json_class attribute to
          Mojo::Message.
        - Added EXPERIMENTAL idle_cb attribute to Mojo::IOLoop.
        - Added more Perl-ish block syntax to Mojo::Template.
        - Added non-blocking TLS handshake support to Mojo::IOLoop.
        - Added proxy support to Mojo::Client.
        - Added the ability to have dispatch plugins.
        - Added "under" to Mojolicious::Lite.
        - Added file upload support to Mojo::Client. (yko)
        - Added higher precision timers to Mojo::IOLoop. (vti)
        - Improved exception handling.
        - Improved documentation.
        - Improved IIS compatibility of the CGI implementation.
        - Improved routes by making the leading slash optional and storing
          route names in the stash.
        - Converted README to markdown. (memowe)
        - Fixed connection keep alive with epoll.
        - Fixed bridge bug in MojoX::Routes::Match.
          (Oleg Zhelo, Dmitry Konstantinov)
        - Fixed argument handling of Mojo::Template blocks. (afresh1)
        - Fixed a stash localization bug. (und3f)
        - Fixed Mojo::Log to use flock to sync log file writing.
        - Fixed daemons to listen on "::" for IPv6 and "0.0.0.0" for IPv4
          with a wildcard address.
        - Fixed lock_cb and unlock_cb exceptions to be fatal in Mojo::IOLoop,
          this makes Mojo::Server::Daemon::Prefork much more solid. (ask)
        - Fixed a bug that prevented undef values in the stash. (garu)
        - Fixed Mojo::Message::headers chaining. (markstos)
        - Fixed a bug in Mojo::JSON that prevented BOM characters in strings.
          (chansen)
        - Fixed Mojo::JSON to not unescape broken surrogates. (chansen)
        - Fixed UTF-8 bug in Mojolicious::Plugin::JsonConfig. (vti)
        - Fixed Mojo::Parameters to accept array values. (konstantinov)
        - Fixed IRI routes in Mojolicious.
        - Fixed multiple path encoding bugs.
        - Fixed a loader bug.
        - Fixed reloading of inflated Mojolicious::Lite templates.
        - Fixed the client transaction builder. (Curt Tilmes)
        - Fixed unix domain socket support. (sharifulin)
        - Fixed a few regex bugs. (vti)
        - Fixed POD. (memowe)
        - Fixed typos. (jawnsy)

0.999924 2010-03-08 00:00:00
        - Added default TLS cert and key to Mojo::IOLoop to make HTTPS
          testing easier, so "mojo daemon --listen https://*:3000" now just
          works.
        - Added request limit support to the daemons.
        - Added basic authorization and proxy authorization support to
          Mojo::Message::Request. (esskar)
        - Added tick callback to Mojo::IOLoop to make mixing multiple event
          loops trivial.
        - Added the ability to pass arguments to Mojo::Template blocks.
        - Added layout support for partial rendering, in addition all render
          arguments are now localized.
        - Added more routes tests. (doubi)
        - Cleaned up documentation.
        - Cleaned up tests.
        - Relaxed Mojo::Server::CGI read timeout.
        - Fixed ioloop timers to actually work and added tests.
        - Fixed PSGI environment auto detection and removed .psgi file
          generator since it has become obsolete.
        - Fixed Mojolicious sessions to remove the session cookie immediately
          if it's not needed anymore. (ask)
        - Fixed routes method condition to consider GET and HEAD equal.
        - Fixed test requiring Perl 5.10.
        - Fixed a loader bug. (mvuets)
        - Fixed layout and extends scope in MojoX::Renderer. (korshak)
        - Fixed daemons to create listen sockets before changing user and
          group. (xantus)

0.999923 2010-03-07 00:00:00
        - Made Mojo::Client sync by default with optional async support, this
          massively improves usability!
            my $tx = $client->get('http://mojolicious.org');
            print $client->get('http://search.cpan.org')->res->body;
            my $tx = $client->post_form('http://kraih.com', {q => 'mojo'});
        - Made plugins much more configurable.
        - Improved PSGI support and added "psgi" command.
        - Added automatic environment detection for Plack based servers,
          there is no technical way to detect all PSGI compliant servers yet
          though.
          That means "plackup myapp.pl" and "plackup script/myapp" should
          just work.
        - Added session and flash helpers.
        - Added finished callback to WebSocket client and server.
        - Added referrer method to Mojo::Headers. (esskar)
        - Added finish_cb callback to Mojo::Message.
        - Added render_data method to Mojolicious::Controller.
        - Added formdata tests for multiple browsers. (koban)
        - Changed Mojolicious default secret to a slightly more secure value.
          (xantus)
        - Allow parser errors to be handled by frameworks.
        - Removed bundled RFCs.
        - Fixed multiple Mojo::Template parser bugs.
        - Fixed epl rendering bug.
        - Fixed multipart form encoding and decoding.
        - Fixed IRI handling. (sharifulin)
        - Fixed mixed IRI/IDNA handling.
        - Fixed tmpdir detection.
        - Fixed typos.

0.999922 2010-02-11 00:00:00
        - Added session support.
        - Added signed cookie support.
        - Added I18N support. (vti, memowe)
        - Added template detection again, you can now just mix multiple
          template engines and the renderer will automatically pick the right
          template.
          So you don't have to use the "handler" argument anymore, even
          though it's still available and overrides auto detection.
        - Added Flash Policy Server example. (xantus)
        - Added more reference docs.
        - Added .gitignore generator command. (marcus)
        - Added automatic CGI/FastCGI environment detection to
          Mojo::Commands.
        - Renamed Mojolicious::Book to Mojolicious::Guides.
        - Removed hot deployment support for Windows because of
          incompatibilities between Active Perl and Strawberry Perl.
        - Made process id and lock file defaults more user-friendly in
          Mojo::Server::Daemon.
        - Updated for Perl 5.12, not using the bytes pragma anymore.
        - Fixed a bug where WebSocket servers could not directly start
          sending messages.
        - Fixed connection id handling in Mojo::Client.
        - Fixed multiple epoll bugs.
        - Fixed Mojo::IOLoop connection check.
        - Fixed identification headers.
        - Fixed a bug where exception pages would be rendered multiple times.
        - Fixed reverse proxy support. (vti)
        - Fixed error state in Mojo::Stateful. (vti)
        - Fixed seek bug. (lee7)
        - Fixed a PSGI header bug. (lee7)
        - Fixed typos.

0.999921 2010-02-11 00:00:00
        - Fixed a small kqueue bug.

0.999920 2010-02-11 00:00:00
        - Code name "Snowman", this is a major release, which means
          deprecation policies apply.
          (See also "perldoc Mojolicious::Book::CodingGuidelines")
        - Renamed distribution from Mojo to Mojolicious.
        - Deprecated $VERSION in Mojo, new $VERSION lives in Mojolicious.
          Make sure to update your modules depending on Mojo to depend on
          Mojolicious in the future.
        - Deprecated Mojo::Transaction::Single, make sure to update all old
          code to use Mojo::Transaction::HTTP instead.
        - MOJO_RELOAD=1 now works with Mojolicious::Lite, have fun!
        - Allow reloading to be triggered once by a USR1 or WINCH (win32)
          signal.
        - Added --reload flag to all server bindings as an alternative to
          MOJO_RELOAD=1.
        - Added WebSocket support.
        - Added IPv6 support.
        - Added SSL/TLS support.
        - Added IDNA support.
        - Added UNIX domain socket support to daemons.
        - Added transparent kqueue and epoll support to daemons and client.
        - Added support for listening to multiple locations to the daemons.
            mojo daemon --listen http://127.0.0.1:3000
            mojo daemon --listen http://*:3000,http://*:3001,http://*:3002
            mojo daemon --listen http://[::1]:3000
            mojo daemon --listen https://*:443:/x/server.crt:/x/server.key
        - Added routes captures to params in Mojolicious.
        - Added native PSGI support.
        - Added the ability to have multiple Mojolicious::Lite apps at once.
          (Mojolicious::Lite is not a singleton anymore!)
        - Added charset plugin to Mojolicious. (charsbar)
        - Added simple reverse proxy support with tests.
        - Added simpler way to define default controller and action for a
          route.
            $r->route('/foo')->to('mycontroller#myaction');
        - Added simple way to define default controller or action for a
          route. (mvuets)
            $r->route('/foo/:controller')->to('#myaction');
            $r->route('/foo/:action')->to('mycontroller#');
        - Added multipart post support to Test::Mojo. (yuki-kimoto)
        - Added env attribute to Mojo::Message::Request.
        - Added range support to MojoX::Dispatcher::Static. (xantus)
        - Added version command.
        - Added after_build_tx plugin hook.
        - Added timer support to Mojo::IOLoop.
        - Added the ability to run multiple parallel ioloops that block each
          other.
        - Added default_template_class attribute to MojoX::Renderer.
        - Added render_static method to Mojolicious::Controller.
        - Added support for embedded Mojolicious applications.
        - Added json_config plugin to Mojolicious. (vti)
        - Added the ability to reload the application and (graceful) restart
          all children to the prefork daemon.
        - Added to_hash and from_hash methods to Mojo::Headers. (vti)
        - Added post_form method to Mojo::Client.
        - Added find_route method to MojoX::Routes.
        - Added buffer size limits to the message parser.
        - Added child_status method to Mojo::Server::Daemon::Prefork. (und3f)
        - Added header_condition plugin to Mojolicious. (xantus)
        - Added finish method to Mojolicious::Controller.
        - Added WebSocket support to Mojolicious and Mojolicious::Lite.
        - Added message body support to Mojo::Client api. (tempire)
        - Added stash helper.
        - Added POD renderer plugin to Mojolicious. (vti)
        - Added inflate command to Mojolicious. (vti, korshak)
        - Added singleton support to Mojo::Client.
        - Started working on the Mojolicious book.
        - Started adding reference documentation. (marcus)
        - Improved HTTP 1.1 state machine.
        - Improved exception handling in Mojo::Client, Mojo::Server::Daemon
          and Mojo::IOLoop.
        - Disabled Nagle's algorithm in Mojo::IOLoop.
        - Changed the testing framework to always run real world tests with
          daemon and TCP connections.
        - Changed exceptions to stay out of your way as much as possible.
        - Made all Mojolicious after_* plugin hooks run in reverse order.
        - Made param decoding more defensive and allow malformed data to pass
          through for debugging.
        - Made Mojo::IOLoop very hard to kill.
        - Reduced Mojolicious log output outside of development mode.
        - Polished Mojo::Client api.
        - Fixed connect error handling in Mojo::Client.
        - Fixed double encoding of JSON data with charset plugin.
          (yuki-kimoto)
        - Fixed prefork daemon signal handling.
        - Fixed backslash encoding bug in Mojo::JSON.
        - Fixed memory leaks in Mojolicious plugins. (sharifulin)
        - Fixed memory leaks in .ep templates. (vti)
        - Fixed makefile and app generators.
        - Fixed a case where an ending tag would be interpreted as a line
          start in Mojo::Template.
        - Fixed multipart charset handling and added the ability to disable
          param decoding.
        - Fixed format detection bug. (marcus)
        - Fixed named url_for and added tests. (marcus)
        - Fixed decamelize of multiple upper case characters.
        - Fixed plugins and commands to work with multiple namespaces and
          reloading.
        - Fixed multiple process calls in Mojo::Client.
        - Fixed a routes parser bug.
        - Fixed a bug that caused waypoint actions to run twice.
        - Fixed a bug where to_abs and to_rel could not be called multiple
          times on a Mojo::URL object. (vti)
        - Fixed development mode log level. (ka2u)
        - Fixed query string support in Mojo::URL. (vti)
        - Fixed rendering without template name.
        - Fixed large file upload bug. (vti, sharifulin)
        - Fixed a small inconsistency between relaxed and wildcared
          plaeholders.

0.999914 2009-11-24 00:00:00
        - Added the Mojolicious plugin system.
        - Added helper method to Mojolicious::Controller.
        - Added encoding support to post_form_ok in Test::Mojo.
        - Made cookies easier to set.
        - Fixed body_contains in Mojo::Content::Single. (yuki-kimoto)
        - Fixed utf8 output in STDERR log. (vti)

0.999913 2009-11-24 00:00:00
        - Added automatic content decoding to content helpers in Test::Mojo.
        - Added json test helper to Test::Mojo.
        - Added the ability to reset a test session in Test::Mojo.
          (yuki-kimoto)
        - Fixed Mojolicious::Renderer to always default to rendering a 404
          error.
        - Fixed a cookiejar bug and added tests. (yuki-kimoto)

0.999912 2009-11-24 00:00:00
        - Improved ioloop performance. (gbarr)

0.999911 2009-11-14 00:00:00
        - Added template inheritance to Mojolicious.
        - Added block and capturing support to Mojo::Template.
        - Added trimming support to Mojo::Template.
        - Added new testing framework for Mojo and Mojolicious applications.
          (yuki-kimoto)
        - Added redirect support to Mojo::Client. (acajou)
        - Added cookie jar to Mojo::Client. (acajou)
        - Excluded Mojo::ByteStream objects from auto escaping.
        - Updated Mojolicious::Lite tutorial.
        - Fixed a case where routes captures got false positives.
        - Fixed literal name handling in Mojo::JSON. (rsp)
        - Fixed unicode detection in Mojo::JSON. (rsp)
        - Fixed multiple small bugs in Mojo::JSON. (rsp)
        - Fixed Mojolicious default app tests. (yuki-kimoto)
        - Fixed Mojo::Server::FCGI compatibility.

0.999910 2009-11-14 00:00:00
        - Fixed url_for without endpoint bug.
        - Fixed BOM handling in Mojo::JSON. (rsp)
        - Fixed named redirect_to with arguments.
        - Improved Mojo::Exception. (yuki-kimoto)

0.999909 2009-11-11 00:00:00
        - Cleaned up tutorial.
        - FIxed renderer exception bug. (yuki-kimoto)

0.999908 2009-11-11 00:00:00
        - Fixed bridges/ladders and added tests.

0.999907 2009-11-11 00:00:00
        - Fixed another connection close bug in ioloop.
        - Fixed relaxed placeholder format handling in
          MojoX::Routes::Pattern.

0.999906 2009-11-11 00:00:00
        - Fixed connection close bug in ioloop.

0.999905 2009-11-11 00:00:00
        - Fixed routes bug that prevented the root from having formats.

0.999904 2009-11-10 00:00:00
        - Cleaned up examples.

0.999903 2009-11-10 00:00:00
        - Added ladders to Mojolicious::Lite, they are like bridges but lite.
        - Added encoding support to renderer. (likhatskiy)
        - Added dumper helper.
        - Made tmpdir in Mojo::Asset::File configurable.

0.999902 2009-11-01 00:00:00
        - Added include helper.
        - Optimized buffering a bit.
        - Fixed a case where multiple clients would taint the shared ioloop.
          (ferreira)
        - Fixed a case where non existing actions were considered a server
          error. (Andre Vieth)
        - Fixed typos.

0.999901 2009-09-01 00:00:00
        - Added new Mojo::Client, because the old one had bugs that prevented
          proper scaling and could not be fixed otherwise.
          Note that this change is not backwards compatible, the decision to
          make it so close to the 1.0 release was not easy but the bugs were
          simply too serious.
        - Added native JSON support.
        - Added more designer friendly .ep templates to Mojolicious.
          The default template format for your application can be controlled
          with the default_handler attribute of the mojolicious renderer.
          Mojolicious (in the startup method):
              $self->renderer->default_handler('epl');
              $self->renderer->default_handler('ep');
	        Mojolicious::Lite:
	          app->renderer->default_handler('epl');
	          app->renderer->default_handler('ep');
        - Added helper support for .ep templates.
        - Added callback tests. (melo)
        - Added support for MOJO_CHUNK_SIZE=1. (melo)
        - Added not_found.html.* templates.
        - Added input streaming support to Mojo::Content.
        - Added client, param, pause, redirect_to and resume to
          Mojolicious::Controller.
        - Renamed Mojo::Manual to Mojolicious::Book.
        - Updated Mojolicious lite_app generator to use .ep templates.
        - Fixed many bugs in the HTTP 1.1 state machine and added the ability
          to pause transactions.
        - Fixed param to be CGI.pm compatible.
        - Fixed a few cases where exceptions and not found events would
          result in empty pages.
        - Fixed layouts with partial templates.
        - Fixed encoding of non utf8 form data.
        - Fixed body callbacks to get automatic buffering.
        - Fixed a case where Mojo::Server::Daemon and Mojo::Client were too
          defensive and made them in turn 20 times faster.
        - Fixed keep alive problem in Mojo::Transaction::Pipeline.
        - Fixed and simplified Mojo::Parameters. (gbarr)
        - Fixed xml_escape to use character semantics. (vti)
        - Fixed utf8 handling of routes captures. (vti)
        - Fixed body helper in Mojo::Message and added tests. (vti)
        - Fixed padding byte handling in Mojo::Server::FastCGI.
          (Jaroslav Muhin)
        - Fixed a few small parser bugs in MojoX::Routes and added tests.
        - Fixed Mojo::Asset::File and added tests. (Yuki Kimoto)
        - Fixed generated scripts. (Yuki Kimoto)
        - Fixed CHLD signal handler for prefork children. (sharifulin)
        - Fixed typo.

0.991251 2009-08-18 00:00:00
        - Fixed continue timeout handling in Mojo::Transaction::Simple.
        - Fixed undefined value in If-Modified-Since check in
          MojoX::Dispatcher::Routes.
        - Fixed MojoX::Routes::Pattern::match. (trendels)
        - Fixed default_handler in MojoX::Renderer. (sharifulin)
        - Fixed HTML5 tags. (xantus)
        - Fixed special Apache CGI environment cases.
        - Fixed Mojo::Log to work with older versions of Perl.
        - Fixed typo.

0.991250 2009-08-18 00:00:00
        - This release contains many substantial changes that are not
          backwards compatible, but good news is that it's also the last
          major feature breaking release before 1.0. ;)
          Older releases of Mojo did contain additional Mojo::Script::* and
          Mojolicious::Script::* modules that are obsolete now and might
          break this version if they are still present on your system.
          Because of this we highly suggest that you
          DELETE ALL MODULES IN THE "Mojo", "MojoX" AND "Mojolicious"
          NAMESPACES MANUALLY!!!
        - Mojo::Script has been renamed to Mojo::Command, this change is not
          backwards compatible!
          You will have to regenerate application scripts or replace
          "Mojo(licious)::Script" with "Mojo(licious)::Command" manually.
        - Removed unused features from Mojo::Base and simplified API, this
          change is not backwards compatible!
            __PACKAGE__->attr('foo', default => 'bar');
          becomes
            __PACKAGE__->attr(foo => 'bar');
        - Merged eplite and epl, this change is not backwards compatible, you
          will have to rename all your eplite templates to epl.
        - Simplified MojoX::Renderer, this change is not backwards
          compatible!
          Handler can no longer be detected, that means "default_handler" or
          the "handler" argument are required.
          The template argument can no longer contain format or handler.
            $self->render(template => 'foo.html.epl')
          becomes
            $self->render('foo', format => 'html', handler => 'epl')
          The following forms are available now.
            $self->render;
            $self->render(controller => 'foo', action => 'bar');
            $self->render({controller => 'foo', action => 'bar'});
            $self->render(text => 'Hello!');
            $self->render(template => 'index');
            $self->render(template => 'foo/index');
            $self->render(
              template => 'index',
              format   => 'html',
              handler  => 'epl'
            );
            $self->render(handler => 'something');
            $self->render('foo/bar');
            $self->render('foo/bar', format => 'html');
            $self->render('foo/bar', {format => 'html'});
          For renderers the stash will no longer get an updated template,
          instead a new argument will be passed along.
              {template => 'foo/bar', format => 'html', handler => 'epl'}
        - Simplified context and controller in Mojolicious, this change is
          not backwards compatible!
          If you've been using a custom context object you'll now have to use
          a custom controller base class.
          The new controller_class attribute can now be used to set the
          default controller in Mojolicious.
          There is also no $c argument anymore actions get called with, since
          everything is in $self now.
        - Refactored and renamed Mojo::Transaction and Mojo::Pipeline, this
          change is not backwards compatible!
            Mojo::Transaction -> Mojo::Transaction::Single
            Mojo::Pipeline -> Mojo::Transaction::Pipeline
        - Refactored and renamed Mojo::File and Mojo::File::Memory, this
          change is not backwards compatible!
            Mojo::File -> Mojo::Asset::File
            Mojo::File::Memory -> Mojo::Asset::Memory
        - Refactored and renamed Mojo::Content, this change is not backwards
          compatible!
            Mojo::Content -> Mojo::Content::Single
        - Added conditions to MojoX::Routes.
        - Added routes script to Mojolicious.
        - Simplified Mojo::Base.
        - Simplified exceptions.
        - Changed Mojo::Log to default to utf8 when writing to a file.
        - Cleaned up Mojo::Date.
        - Cleaned up Mojo::Transaction.
        - Made build_tx a callback named build_tx_cb in Mojo.
        - Made the exception template a bit more fault tolerant.
        - Made controller base class configurable in
          MojoX::Dispatcher::Routes.
        - Removed address, password and user methods from Mojo::URL.
        - Fixed Microsoft IIS CGI and FastCGI environment support.
        - Fixed prefix handling in MojoX::Dispatcher::Static.
        - Fixed max_age in Mojo::Cookie.
        - Fixed cloning of urls with base in Mojo::URL.
        - Fixed parsing of multiple headers and cookies with same name.
        - Fixed pipeline support in Mojo::Client. (acajou)
        - Fixed utf8 handling in Mojo::Parameters. (vti)
        - Fixed Mojo::Scripts to only allow word characters in script names.
        - Fixed security problem in MojoX::Dispatcher::Static. (trendels)

0.991246 2009-08-01 00:00:00
        - Fixed typo.

0.991245 2009-07-31 00:00:00
        - Added spin_app to Mojo::Client and simplified API.
        - Added port support to Mojo::Cookie.
        - Made chunk size configurable with MOJO_CHUNK_SIZE environment variable.
        - Simplified script system startup.
        - Cleaned up server tests.
        - Fixed win32 bug where eplite templates would not be detected right.

0.991244 2009-07-30 00:00:00
        - Fixed package.

0.991243 2009-07-28 00:00:00
        - Made eplite ignore everything after __END__.
        - Made proxy support more portable.
        - Simplified progress callbacks.
        - Cleaned up internal Mojo APIs.
        - Added local host bin address support to Mojo::Server::Daemon.
        - Fixed layouts on win32 and made templates portable, "/" is now the
          separator on all platforms. (charsbar)
        - Fixed dependency on Getopt::Long 2.38. (kevinold)
        - Fixed Perl 5.8.1 prereqs. (alias)

0.991242 2009-07-27 00:00:00
        - Cleaned up the whole script system, this change is mostly backwards
          compatible except for a few cases.
            "daemon $port" now becomes "daemon -p $port"
            "mojolicious mojo $script" becomes "mojolicious $script"
        - Added HTML escape expression marks "<%==" and "%==" to
          Mojo::Template.
        - Added more Mojolicious::Lite examples and reformatted them into a
          tutorial.
        - Fixed a bridge bug in MojoX::Dispatcher and added tests.

0.991241 2009-07-20 00:00:00
        - Mojolicious::Lite has been introduced as a new entry level web
          framework example.
        - Mojo::Message::Response will now default to response code 200,
          this change is not backwards compatible.
          In Mojolicious you should use ->render(text => 'Hello!') instead of
          ->res->body('Hello!') now.
        - Changed routes syntax again, this change is not entirely backwards
          compatible but will only affect you if you are using the relaxed
          and wildcard variations.
            "/((foo))" becomes "/(.foo)"
            "/(((foo)))" becomes "/(*foo)"
        - Updated Mojolicious to support ->render(text => 'Hello World!').
        - Updated Mojo::Script::get_data to use "@@ $name" instead of
          "__$name__".
        - Updated our routes implementation to support HTTP request methods.
        - Updated Mojo::Home to fallback to FindBin for detection.
        - Made Mojolicious much more fault tolerant.
        - Fixed PATH_INFO handling of the CGI environment parser in
          Mojo::Message::Request.
        - Added url_for and render_partial to Mojolicious::Controller.
        - Added namespace support to Mojo::Template.
        - Added eplite handler to Mojolicious::Renderer.
        - Added generator for lite apps.
        - Added tests.
        - Allow log level override via environment variable in Mojo::Log.
        - Code cleanup.

0.991240 2009-07-19 00:00:00
        - Turned Mojolicious layout rendering inside out for better exception
          handling and to make layouts configurable from templates.
        - Added debug helpers to Mojo::Server::FastCGI.
        - Fixed detection bug in Mojo::Home.
        - Fixed generator bug in Mojo::Script.
        - Fixed Windows related parser bug in Mojo::Loader::Exception.
        - Cleaned up code.

0.991239 2009-07-16 00:00:00
        - Renamed bin directory to script, old apps should not break but you
          are still encouraged to rename the directory yourself.
        - Simplified Mojo::Template, this will only affect you if you are
          using Mojo::Template directly.
        - Added setuid/setgid support to Mojo::Server::Daemon and
          Mojo::Server::Daemon::Prefork. (James Duncan)
        - Updated Mojo::Server::FastCGI and Mojo::Server::Daemon::Prefork to
          use the application logger.
        - Fixed import problem in Mojo::Server::Daemon::Prefork. (James Duncan)
        - Fixed warning in "template.t".

0.991238 2009-07-16 00:00:00
        - Fixed all shebang lines.

0.991237 2009-07-15 00:00:00
        - Renamed process_local to process_app in Mojo::Client, this change
          is not backward compatible and you might have to change some of
          your tests.
        - Simplified MojoX::Renderer.
        - Simplified Mojo::Loader.
        - Simplified Mojo::ByteStream.
        - Simplified exceptions.
        - Updated all modules to use IO::Poll instead of IO::Select.
        - Updated exception handling in Mojolicious to work with exceptions
          in epl templates.
        - Updated Mojo and Mojolicious to log to STDERR if log directory
          isn't writable.
        - Updated Mojo and Mojolicious to work without boilerplate and a
          single MyApp.pm file.
        - Added html_encode and html_decode methods to Mojo::ByteStream.
        - Improved 100 Continue handling and added more tests. (acajou)
        - Improved Mojo::Template exception handling.
        - Cleaned up exception code.
        - Fixed possible infinite loop in Mojo::Server::FastCGI.
        - Fixed typos.

0.991236 2009-07-05 00:00:00
        - Simplified Mojo::Home.
        - Moved executable detection to Test::Mojo::Server.
        - Improved Mojo::Loader::Exception.
        - Moved "persistent_error.t" tests to "app.t".
        - Cleaned up code.
        - Fixed at_least_version. (yuki-kimoto)

0.991235 2009-07-05 00:00:00
        - Removed prepare/finalize methods from Mojolicious.
        - Fixed typos.

0.991234 2009-07-03 00:00:00
        - Added name and value filters to Mojo::Headers. (acajou)
        - Added clean multiline value handling to Mojo::Headers.
        - Added prepare/finalize methods to Mojolicious.
        - Added some additional MIME types to MojoX::Types.
        - Renamed method add_line to add in Mojo::Headers.
        - Updated generator scripts to play nice with MM->parse_version.

0.991233 2009-07-01 00:00:00
        - Rewrote Mojo::Client::process_local to use the new state machine.
        - Added Server and X-Powered-By headers.
        - Fixed external server tests.
        - Fixed Mojo::Date handling of negative epoch values.

0.991232 2009-06-29 00:00:00
        - Fixed tarball.

0.991231 2009-06-29 00:00:00
        - Rewrote MojoX::Renderer, it is not backward compatible and
          templates need to be renamed in the following 3 part format
          "index.html.tt"!
        - Added exception support to MojoX::Dispatcher::Routes, this change
          is not backward compatible and "dispatch" calls now return
          exception objects for errors and false otherwise.
        - Changed routes syntax, this change is not backward compatible and
          you need to change all your existing routes.
            "/:foo" becomes "/(foo)"
            "/^foo" becomes "/((foo))"
            "/*foo" becomes "/(((foo)))"
        - Added full HTTP 1.1 pipelining support to all Mojo layers.
        - Added layout support to MojoX::Renderer.
        - Made render call optional.
        - Added format support to MojoX::Routes.
        - Added Mojo::Loader::Exception.
        - Added wildcard symbol support to MojoX::Routes and rewrote many
          routes internals.
        - Added Makefile.PL generator.
        - Added HttpOnly support to Mojo::Cookie. (burak)
        - Support more CGI implementations.
        - Added support for namespaces only dispatching in
          MojoX::Dispatcher::Routes.
        - Added encoding support to Mojo::Template and made "utf8" the
          default.
        - Added HEAD support to Mojo::Server::Daemon. (acajou)
        - Added new relaxed placeholder to MojoX::Routes::Pattern.
        - Added Mojo::Template::Exception.
        - Added HEAD support to the Mojo::Transaction state machine and
          related modules. (acajou)
        - Added safe_post option to Mojo::Pipeline. (acajou)
        - Made chained => 1 the default in Mojo::Base.
        - Fixed compiler bug in Mojo::Template that prevented more advanced
          control structures, you might have to add additional semicolons to
          some of your templates.
        - Fixed Mojo::Date to not crash on invalid dates. (vti)
        - Fixed chunked support in Mojo::Server::Daemon and Mojo::Client.
        - Fixed tokenizer in MojoX::Routes::Pattern to support "0" values.
          (Anatoly Sharifulin)
        - Fixed parsing of "0" in Mojo::Path. (charsbar)
        - Fix server tests on win32. (charsbar)
        - Fixed leading whitespace problem in the request parser. (acajou)
        - Fixed broken pipe problem in Mojo::Server::CGI. (vti)
        - Added more diagnostics options to Mojo::HelloWorld. (uwe)
        - Fixed empty cookie parsing. (vti)
        - Fixed a case where child processes migth hang in
          Mojo::Server::Daemon::Prefork. (gbarr)
        - Fixed a bug in MojoX::Dispatcher::Routes where the renderer would
          be called with an empty stack. (melo)
        - Fixed a escaping problem in Mojo::Parameters. (vti)
        - Updated Mojo::URL to be more template friendly.
        - Improved Solaris compatibility.

0.9002  2009-02-16 00:00:00
        - Added local_address(), local_port(), remote_address() and
          remote_port() to Mojo::Transaction.
        - Improved tests.
        - Fixed some typos.

0.9001  2009-01-28 00:00:00
        - Added proper home detection to Mojo itself. (charsbar)
        - Fixed a bug where errors got cached in the routes dispatcher.
          (charsbar)
        - Updated error handling in MojoX::Dispatcher::Static.
        - Fixed Mojo::Message::Request::cookies() to always return a
          arrayref.
        - Fixed url_for to support references. (vti)
        - Fixed unescaping of captures. (vti)
        - Fixed typos. (uwe)

0.9     2008-12-01 00:00:00
        - Added modes to Mojolicious.
        - Added Mojo::Log and log support for Mojo/Mojolicious.
        - Changed MojoX::Renderer and Mojo::Template api to make catching
          errors easier, we now use a scalar ref for results like most
          template engines.
        - Added MojoX::Context.
        - Added multi level controller class support to Mojolicious.
        - MojoX::Dispatcher::Routes should be able to fail.
        - Added diagnostics functions to Mojo::HelloWorld.
        - Made the env parser Apache compatible.
        - Made Mojo::Server::FastCGI Apache compatible.
        - Added namespace, class and method captures to
          MojoX::Dispatcher::Routes.
        - Made url_for work for rebased applications.
        - Added ctx, render, req, res and stash methods to Mojolicious
          controllers.
        - Changed cookie, param and upload in Mojo::Parameters to return a
          list.
        - Added support for templateless renderers to MojoX::Renderer.
        - Added blacklist to MojoX::Dispatcher::Routes.
        - Fixed Mojo::Date bugs. (vti)
        - Fixed / routes matching too much.
        - New Windows workaround in Mojo::Client and Mojo::Server::Daemon.
        - Cleaned up Mojo::Transaction. (Ask Bjoern Hansen)
        - Added .perltidyrc. (Ask Bjoern Hansen)
        - Allow chains to be broken with return values in
          MojoX::Dispatcher::Routes.
        - The stack in MojoX::Routes resets now.
        - Renamed default_handler to default_format in MojoX::Renderer.
        - Disallow actions beginning with _ in MojoX::Dispatcher::Routes.
        - Preload application in servers. (Graham Barr)
        - Renamed is_version to at_least_version. (Mark Stosberg)
        - Added documentation. (Ch Lamprecht)
        - Added param tests. (Mark Stosberg)
        - Added documentation for Mojo::Log. (Mark Stosberg)
        - Add test for MojoX::Renderer. (Mark Stosberg)
        - When testing, allow servers a few seconds to stop. (Leon Brocard)
        - Fixed typos.

0.8009  2008-11-07 00:00:00
        - Cleaned up Mojo::Message callbacks and added tests.
        - Fixed escaping in Mojo::URL.
        - Fixed query string support and escaping in Mojo::Parameters.
        - Optimized randomness in Mojo::Client. (Leon Brocard)
        - Randomized handle order in Mojo::Client
        - Mojo::Client now prefers writes over reads.
        - Added copy_to and move_to to Mojo::File.
        - Made the daemons about 20% faster.
        - Cleaned up Mojo::File. (Leon Brocard)
        - Fallback to default renderer in MojoX::Renderer.
          (Ask Bjoern Hansen)
        - Made Mojo::Base instantiation a little bit faster.
        - Added documentation to Mojo::Base. (Marcus Ramberg)
        - Moved the home attribute from Mojolicious to Mojo.
        - Fixed MojoX::Renderer to pass options through to the handler.
          (Ask Bjoern Hansen)
        - Fixed Mojo::Server::FastCGI according to the spec.
        - Dispatchers now return true or false.
        - Added documentation to Mojo::Home. (Mark Stosberg)
        - Added documentation to Mojo::Buffer. (Mark Stosberg)
        - Removed replace from Mojo::Buffer. (Mark Stosberg)
        - Added buffer tests. (Mark Stosberg)

0.8008  2008-11-07 00:00:00
        - Fixed multipart parsing for short requests.
        - Fixed content file storage to specific file.
        - Fixed lower case appclasses.

0.8007  2008-11-07 00:00:00
        - Cleaned up the api some more.
        - Added param to Mojo::Message.
        - Added "server.t". (Mark Stosberg)
        - Added documentation. (Mark Stosberg)
        - Cleaned up Mojo::File api.
        - Fixed infinite loop in Mojo::File. (Leon Brocard)

0.8006  2008-11-06 00:00:00
        - Simplified api by removing aliases, this will help with subclassing
          annoyances but might break some existing code if you are using long
          versions of formerly aliased attributes.
        - Fixed application/x-www-form-urlencoded.
        - Fixed support for query strings.
        - Fixed multi query parameter support.
        - Added a context class to the Mojolicious generator.
        - Cleaned up Mojo::Server api. (Mark Stosberg)
        - Increased Mojo::Template performance. (Pedro Melo)
        - Added documentation. (Mark Stosberg)
        - Fixed typos. (Marcus Ramberg)

0.8.5   2008-11-04 00:00:00
        - Fixed version. (Andreas Koenig)
        - Fixed typos.

0.8.4   2008-11-04 00:00:00
        - Improved caching in Mojo::Message.
        - Added upload and cookie method to Mojo::Message.
        - Changed uploads behavior in Mojo::Message to bring it in line with
          cookies.
        - Added documentation. (Mark Stosberg)

0.8.3   2008-11-03 00:00:00
        - Removed filter from Mojo::Base and added warnings.
        - Added caching to uploads in Mojo::Message. (Mark Stosberg)
        - Fixed typos. (Robert Hicks)
        - Added documentation.

0.8.2   2008-11-01 00:00:00
        - Removed OS X resource fork files.

0.8.1   2008-11-01 00:00:00
        - Made "daemon.t" developer only.
        - Fixed typos.

0.8     2008-10-21 00:00:00
        - Fixed Mojo::Server::Daemon windows support.
        - Generated applications now have individually named executables.
        - Cleaned up Mojo::Home.
        - Changed Mojolicious default application templates to something more
          sane.
        - Mojo::Base accessors don't take multiple arguments anymore,
          this results in a 25% speed increase.
        - Added MOJO_MAX_MEMORY_SIZE environment variable.
        - Added prepare_parser and prepare_builder callbacks to
          Mojo::Message.
        - Added done and is_done to Mojo::Stateful.
        - Fixed many win32 related bugs.
        - Fixed keep alive related bugs in daemon and client. (Pedro Melo)
        - Allow default in Mojo::Base to have false values. (Pedro Melo)
        - Fixed chmod_rel_file in Mojo::Script. (Shu Cho).
        - Mojo::Base attributes can't start with a digit. (Shu Cho).
        - Fixed Content-Length header for empty messages.
        - Removed warning from Mojo.pm.
        - Renamed gate to bridge in MojoX::Routes.
        - Added waypoint() to MojoX::Routes.
        - Added named url_for to MojoX::Routes and Mojolicious.
        - Added Mojolicious documentation. (vti)
        - Fixed documentation links.
        - Fixed some typos.

0.7     2008-10-11 00:00:00
        - Added the Mojolicious web framework example.
        - Added upload and GET/POST parameter helpers to Mojo::Message.
        - Hooks for upload progress and stuff added.
        - Refactored transfer encoding code into Mojo::Filter and
          Mojo::Filter::Chunked.
        - Added callbacks for start line and header generators.
        - Added workaround for missing IO::Seekable support in older
          versions of File::Temp (Perl 5.8).
        - script/mojo.pl got renamed to bin/mojo.
        - Mojo::Cache got renamed to Mojo::File because there will be a cache
          module named MojoX::Cache, and that could cause confusion later on.
        - Fixed many escaping related bugs around Mojo::URL.
        - Fixed 100-Continue support in Mojo::Server::Daemon and Mojo::Client.
        - Countless small bugs fixed and tests added.

0.6     2008-09-24 00:00:00
        - Many more bugfixes.

0.5     2008-09-24 00:00:00
        - Many small bugfixes.

0.4     2008-09-24 00:00:00
        - Moved everything into the Mojo namespace.

0.3     2008-09-24 00:00:00
        - Fixed documentation.

0.2     2008-09-24 00:00:00
        - First release.<|MERGE_RESOLUTION|>--- conflicted
+++ resolved
@@ -1,16 +1,13 @@
 This file documents the revision history for Perl extension Mojolicious.
 
-<<<<<<< HEAD
-2.52    2012-00-00 00:00:00
-        - Fixed a cookie jar path parsing bug.
-=======
+
 2.52    2012-02-20 00:00:00
         - Removed experimental status from config method in Mojo.
         - Renamed to_psgi method in Mojo::Server::PSGI to to_psgi_app.
         - Improved documentation.
         - Fixed bug that prevented Mojo::IOLoop from dying when started
           twice.
->>>>>>> ef0378f2
+        - Fixed a cookie jar path parsing bug.
 
 2.51    2012-02-19 00:00:00
         - Added EXPERIMENTAL to_psgi method to Mojo::Server::PSGI.
